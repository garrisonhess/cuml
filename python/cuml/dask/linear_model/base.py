# Copyright (c) 2020, NVIDIA CORPORATION.
#
# Licensed under the Apache License, Version 2.0 (the "License");
# you may not use this file except in compliance with the License.
# You may obtain a copy of the License at
#
#     http://www.apache.org/licenses/LICENSE-2.0
#
# Unless required by applicable law or agreed to in writing, software
# distributed under the License is distributed on an "AS IS" BASIS,
# WITHOUT WARRANTIES OR CONDITIONS OF ANY KIND, either express or implied.
# See the License for the specific language governing permissions and
# limitations under the License.
#

from cuml.dask.common import raise_exception_from_futures
from cuml.dask.common.comms import CommsContext
from cuml.dask.common.input_utils import DistributedDataHandler
from dask.distributed import wait


class BaseLinearModelSyncFitMixin(object):

    def _fit(self, model_func, data, **kwargs):

        n_cols = data[0].shape[1]

        data = DistributedDataHandler.create(data=data, client=self.client)
        self.datatype = data.datatype

        comms = CommsContext(comms_p2p=False, verbose=self.verbose)
        comms.init(workers=data.workers)

        data.calculate_parts_to_sizes(comms)
        self.ranks = data.ranks

<<<<<<< HEAD
        lin_models = dict([(data.worker_info[wf[0]]["r"], self.client.submit(
=======
        n_cols = d[0].shape[1]

        lin_models = dict([(data.worker_info[wf[0]]["rank"],
                            self.client.submit(
>>>>>>> 9389fe31
            model_func,
            comms.sessionId,
            self.datatype,
            **self.kwargs,
            pure=False,
            workers=[wf[0]]))
            for idx, wf in enumerate(data.worker_to_parts.items())])

        lin_fit = dict([(wf[0], self.client.submit(
            _func_fit,
            lin_models[data.worker_info[wf[0]]["rank"]],
            wf[1],
            data.total_rows,
            n_cols,
            data.parts_to_sizes[data.worker_info[wf[0]]["rank"]],
            data.worker_info[wf[0]]["rank"],
            pure=False,
            workers=[wf[0]]))
            for idx, wf in enumerate(data.worker_to_parts.items())])

        wait(list(lin_fit.values()))
        raise_exception_from_futures(list(lin_fit.values()))

        comms.destroy()
        return lin_models


def _func_fit(f, data, n_rows, n_cols, partsToSizes, rank):
    return f.fit(data, n_rows, n_cols, partsToSizes, rank)<|MERGE_RESOLUTION|>--- conflicted
+++ resolved
@@ -34,14 +34,8 @@
         data.calculate_parts_to_sizes(comms)
         self.ranks = data.ranks
 
-<<<<<<< HEAD
-        lin_models = dict([(data.worker_info[wf[0]]["r"], self.client.submit(
-=======
-        n_cols = d[0].shape[1]
-
         lin_models = dict([(data.worker_info[wf[0]]["rank"],
                             self.client.submit(
->>>>>>> 9389fe31
             model_func,
             comms.sessionId,
             self.datatype,
