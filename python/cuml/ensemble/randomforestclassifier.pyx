#
# Copyright (c) 2019, NVIDIA CORPORATION.
#
# Licensed under the Apache License, Version 2.0 (the "License");
# you may not use this file except in compliance with the License.
# You may obtain a copy of the License at
#
#     http://www.apache.org/licenses/LICENSE-2.0
#
# Unless required by applicable law or agreed to in writing, software
# distributed under the License is distributed on an "AS IS" BASIS,
# WITHOUT WARRANTIES OR CONDITIONS OF ANY KIND, either express or implied.
# See the License for the specific language governing permissions and
# limitations under the License.
#


# cython: profile=False
# distutils: language = c++
# cython: embedsignature = True
# cython: language_level = 3

import ctypes
import math
import numpy as np
import warnings

from numba import cuda

from libcpp cimport bool
from libcpp.vector cimport vector
from libc.stdint cimport uintptr_t
from libc.stdlib cimport calloc, malloc, free


from cuml.common.handle import Handle
from cuml import ForestInference
from cuml.common.base import Base
from cuml.common.handle cimport cumlHandle
from cuml.utils import get_cudf_column_ptr, get_dev_array_ptr, \
    input_to_dev_array, zeros
from cuml.utils.cupy_utils import checked_cupy_unique

cimport cuml.common.handle
cimport cuml.common.cuda

cdef extern from "treelite/c_api.h":
    ctypedef void* ModelHandle
    ctypedef void* ModelBuilderHandle

cdef extern from "cuml/ensemble/randomforest.hpp" namespace "ML":
    cdef enum CRITERION:
        GINI,
        ENTROPY,
        MSE,
        MAE,
        CRITERION_END

cdef extern from "cuml/tree/decisiontree.hpp" namespace "ML::DecisionTree":
    cdef struct DecisionTreeParams:
        int max_depth
        int max_leaves
        float max_features
        int n_bins
        int split_algo
        int min_rows_per_node
        float min_impurity_decrease
        bool bootstrap_features
        bool quantile_per_tree
        CRITERION split_criterion

cdef extern from "cuml/ensemble/randomforest.hpp" namespace "ML":

    cdef enum RF_type:
        CLASSIFICATION,
        REGRESSION

    cdef struct RF_metrics:
        RF_type rf_type
        float accuracy
        double mean_abs_error
        double mean_squared_error
        double median_abs_error

    cdef struct RF_params:
        int n_trees
        bool bootstrap
        float rows_sample
        int seed
        pass

    cdef cppclass RandomForestMetaData[T, L]:
        void* trees
        RF_params rf_params

    cdef void fit(cumlHandle & handle,
                  RandomForestMetaData[float, int]*,
                  float*,
                  int,
                  int,
                  int*,
                  int,
                  RF_params) except +

    cdef void fit(cumlHandle & handle,
                  RandomForestMetaData[double, int]*,
                  double*,
                  int,
                  int,
                  int*,
                  int,
                  RF_params) except +

    cdef void predict(cumlHandle& handle,
                      RandomForestMetaData[float, int] *,
                      float*,
                      int,
                      int,
                      int*,
                      bool) except +

    cdef void predict(cumlHandle& handle,
                      RandomForestMetaData[double, int]*,
                      double*,
                      int,
                      int,
                      int*,
                      bool) except +

    cdef void predictGetAll(cumlHandle& handle,
                            RandomForestMetaData[float, int] *,
                            float*,
                            int,
                            int,
                            int*,
                            bool) except +

    cdef void predictGetAll(cumlHandle& handle,
                            RandomForestMetaData[double, int]*,
                            double*,
                            int,
                            int,
                            int*,
                            bool) except +

    cdef void build_treelite_forest(ModelHandle*,
                                    RandomForestMetaData[float, int]*,
                                    int,
                                    int,
                                    vector[unsigned char] &)

    cdef void build_treelite_forest(ModelHandle*,
                                    RandomForestMetaData[double, int]*,
                                    int,
                                    int,
                                    vector[unsigned char] &)

    cdef RF_metrics score(cumlHandle& handle,
                          RandomForestMetaData[float, int]*,
                          int*,
                          int,
                          int*,
                          bool) except +

    cdef RF_metrics score(cumlHandle& handle,
                          RandomForestMetaData[double, int]*,
                          int*,
                          int,
                          int*,
                          bool) except +

    cdef void print_rf_summary(RandomForestMetaData[float, int]*) except +
    cdef void print_rf_summary(RandomForestMetaData[double, int]*) except +

    cdef void print_rf_detailed(RandomForestMetaData[float, int]*) except +
    cdef void print_rf_detailed(RandomForestMetaData[double, int]*) except +

    cdef RF_params set_rf_class_obj(int,
                                    int,
                                    float,
                                    int,
                                    int,
                                    int,
                                    float,
                                    bool,
                                    bool,
                                    int,
                                    float,
                                    int,
                                    CRITERION,
                                    bool,
                                    int) except +

    cdef vector[unsigned char] save_model(ModelHandle)


class RandomForestClassifier(Base):
    """
    Implements a Random Forest classifier model which fits multiple decision
    tree classifiers in an ensemble.

    Note that the underlying algorithm for tree node splits differs from that
    used in scikit-learn. By default, the cuML Random Forest uses a
    histogram-based algorithms to determine splits, rather than an exact
    count. You can tune the size of the histograms with the n_bins parameter.


    Examples
    ---------
    .. code-block:: python

            import numpy as np
            from cuml.ensemble import RandomForestClassifier as cuRFC

            X = np.random.normal(size=(10,4)).astype(np.float32)
            y = np.asarray([0,1]*5, dtype=np.int32)

            cuml_model = cuRFC(max_features=1.0,
                               n_bins=8,
                               n_estimators=40)
            cuml_model.fit(X,y)
            cuml_predict = cuml_model.predict(X)

            print("Predicted labels : ", cuml_predict)

    Output:

    .. code-block:: none

            Predicted labels :  [0 1 0 1 0 1 0 1 0 1]

    Parameters
    -----------
    n_estimators : int (default = 10)
        Number of trees in the forest.
    handle : cuml.Handle
        If it is None, a new one is created just for this class.
    split_criterion: The criterion used to split nodes.
        0 for GINI, 1 for ENTROPY
        2 and 3 not valid for classification
        (default = 0)
    split_algo : int (default = 1)
        The algorithm to determine how nodes are split in the tree.
        0 for HIST and 1 for GLOBAL_QUANTILE. HIST curently uses a slower
        tree-building algorithm so GLOBAL_QUANTILE is recommended for most
        cases.
    bootstrap : boolean (default = True)
        Control bootstrapping.
        If True, each tree in the forest is built
        on a bootstrapped sample with replacement.
        If False, sampling without replacement is done.
    bootstrap_features : boolean (default = False)
        Control bootstrapping for features.
        If features are drawn with or without replacement
    rows_sample : float (default = 1.0)
        Ratio of dataset rows used while fitting each tree.
    max_depth : int (default = 16)
        Maximum tree depth. Unlimited (i.e, until leaves are pure),
        if -1. Unlimited depth is not supported with split_algo=1.
        *Note that this default differs from scikit-learn's
        random forest, which defaults to unlimited depth.*
    max_leaves : int (default = -1)
        Maximum leaf nodes per tree. Soft constraint. Unlimited,
        if -1.
    max_features : int, float, or string (default = 'auto')
        Ratio of number of features (columns) to consider per node split.
        If int then max_features/n_features.
        If float then max_features is used as a fraction.
        If 'auto' then max_features=1/sqrt(n_features).
        If 'sqrt' then max_features=1/sqrt(n_features).
        If 'log2' then max_features=log2(n_features)/n_features.
    n_bins :  int (default = 8)
        Number of bins used by the split algorithm.
    min_rows_per_node : int or float (default = 2)
        The minimum number of samples (rows) needed to split a node.
        If int then number of sample rows
        If float the min_rows_per_sample*n_rows
    min_impurity_decrease : float (default = 0.0)
        Minimum decrease in impurity requried for
        node to be spilt.
    quantile_per_tree : boolean (default = False)
        Whether quantile is computed for individal trees in RF.
        Only relevant for GLOBAL_QUANTILE split_algo.
    seed : int (default = None)
        Seed for the random number generator. Unseeded by default.
    """

    variables = ['n_estimators', 'max_depth', 'handle',
                 'max_features', 'n_bins',
                 'split_algo', 'split_criterion', 'min_rows_per_node',
                 'min_impurity_decrease',
                 'bootstrap', 'bootstrap_features',
                 'verbose', 'rows_sample',
                 'max_leaves', 'quantile_per_tree']

    def __init__(self, n_estimators=10, max_depth=16, handle=None,
                 max_features='auto', n_bins=8, n_streams=8,
                 split_algo=1, split_criterion=0, min_rows_per_node=2,
                 bootstrap=True, bootstrap_features=False,
                 type_model="classifier", verbose=False,
                 rows_sample=1.0, max_leaves=-1, quantile_per_tree=False,
                 gdf_datatype=None, criterion=None,
                 min_samples_leaf=None, min_weight_fraction_leaf=None,
                 max_leaf_nodes=None, min_impurity_decrease=0.0,
                 min_impurity_split=None, oob_score=None, n_jobs=None,
                 random_state=None, warm_start=None, class_weight=None,
                 seed=None):

        sklearn_params = {"criterion": criterion,
                          "min_samples_leaf": min_samples_leaf,
                          "min_weight_fraction_leaf": min_weight_fraction_leaf,
                          "max_leaf_nodes": max_leaf_nodes,
                          "min_impurity_split": min_impurity_split,
                          "oob_score": oob_score, "n_jobs": n_jobs,
                          "random_state": random_state,
                          "warm_start": warm_start,
                          "class_weight": class_weight}

        for key, vals in sklearn_params.items():
            if vals is not None:
                raise TypeError("The Scikit-learn variable", key,
                                " is not supported in cuML,"
                                " please read the cuML documentation for"
                                " more information")

        if max_depth < 0:
            raise ValueError("Must specify max_depth >0")

        if handle is None:
            handle = Handle(n_streams)

        super(RandomForestClassifier, self).__init__(handle, verbose)

        self.split_algo = split_algo
        criterion_dict = {'0': GINI, '1': ENTROPY, '2': MSE,
                          '3': MAE, '4': CRITERION_END}
        if str(split_criterion) not in criterion_dict.keys():
            warnings.warn("The split criterion chosen was not present"
                          " in the list of options accepted by the model"
                          " and so the CRITERION_END option has been chosen.")
            self.split_criterion = CRITERION_END
        else:
            self.split_criterion = criterion_dict[str(split_criterion)]

        self.min_rows_per_node = min_rows_per_node
        self.min_impurity_decrease = min_impurity_decrease
        self.bootstrap_features = bootstrap_features
        self.rows_sample = rows_sample
        self.max_leaves = max_leaves
        self.n_estimators = n_estimators
        self.max_depth = max_depth
        self.max_features = max_features
        self.bootstrap = bootstrap
        self.verbose = verbose
        self.n_bins = n_bins
        self.quantile_per_tree = quantile_per_tree
        self.n_cols = None
        self.n_streams = handle.getNumInternalStreams()
        self.seed = seed
        if ((seed is not None) and (n_streams != 1)):
            warnings.warn("Random seed requires n_streams=1.")
        self.model_pbuf_bytes = []
        cdef RandomForestMetaData[float, int] *rf_forest = \
            new RandomForestMetaData[float, int]()
        self.rf_forest = <size_t> rf_forest
        cdef RandomForestMetaData[double, int] *rf_forest64 = \
            new RandomForestMetaData[double, int]()
        self.rf_forest64 = <size_t> rf_forest64
    """
    TODO:
        Add the preprocess and postprocess functions
        in the cython code to normalize the labels
        Link to the above issue on github :
        https://github.com/rapidsai/cuml/issues/691
    """
    def __getstate__(self):
        state = self.__dict__.copy()
        del state['handle']
        self.model_pbuf_bytes = self._get_model_info()
        cdef size_t params_t = <size_t> self.rf_forest
        cdef  RandomForestMetaData[float, int] *rf_forest = \
            <RandomForestMetaData[float, int]*>params_t

        cdef size_t params_t64 = <size_t> self.rf_forest64
        cdef  RandomForestMetaData[double, int] *rf_forest64 = \
            <RandomForestMetaData[double, int]*>params_t64

        state["verbose"] = self.verbose
        state["model_pbuf_bytes"] = self.model_pbuf_bytes

        if self.dtype == np.float32:
            state["rf_params"] = rf_forest.rf_params
        else:
            state["rf_params64"] = rf_forest64.rf_params
        return state

    def __setstate__(self, state):

        super(RandomForestClassifier, self).__init__(handle=None,
                                                     verbose=state['verbose'])
        cdef  RandomForestMetaData[float, int] *rf_forest = \
            new RandomForestMetaData[float, int]()
        cdef  RandomForestMetaData[double, int] *rf_forest64 = \
            new RandomForestMetaData[double, int]()

        self.model_pbuf_bytes = state["model_pbuf_bytes"]

        if state["dtype"] == np.float32:
            rf_forest.rf_params = state["rf_params"]
            state["rf_forest"] = <size_t>rf_forest
        else:
            rf_forest64.rf_params = state["rf_params64"]
            state["rf_forest64"] = <size_t>rf_forest64

        self.__dict__.update(state)

    def __del__(self):
        if self.dtype == np.float32:
            free(<RandomForestMetaData[float, int]*><size_t> self.rf_forest)
        else:
            free(<RandomForestMetaData[double, int]*><size_t> self.rf_forest64)

    def _get_max_feat_val(self):
        if type(self.max_features) == int:
            return self.max_features/self.n_cols
        elif type(self.max_features) == float:
            return self.max_features
        elif self.max_features == 'sqrt' or self.max_features == 'auto':
            return 1/np.sqrt(self.n_cols)
        elif self.max_features == 'log2':
            return math.log2(self.n_cols)/self.n_cols
        else:
            raise ValueError("Wrong value passed in for max_features"
                             " please read the documentation")

    def _get_model_info(self):
        cdef ModelHandle cuml_model_ptr = NULL
        task_category = 1
        cdef RandomForestMetaData[float, int] *rf_forest = \
            <RandomForestMetaData[float, int]*><size_t> self.rf_forest
        build_treelite_forest(& cuml_model_ptr,
                              rf_forest,
                              <int> self.n_cols,
                              <int> task_category,
                              <vector[unsigned char] &> self.model_pbuf_bytes)

        mod_ptr = <size_t> cuml_model_ptr
        fit_mod_ptr = ctypes.c_void_p(mod_ptr).value
        cdef uintptr_t model_ptr = <uintptr_t> fit_mod_ptr
        model_protobuf_bytes = save_model(<ModelHandle> model_ptr)

        return model_protobuf_bytes

    def fit(self, X, y):
        """
        Perform Random Forest Classification on the input data

        Parameters
        ----------
        X : array-like (device or host) shape = (n_samples, n_features)
            Dense matrix (floats or doubles) of shape (n_samples, n_features).
            Acceptable formats: cuDF DataFrame, NumPy ndarray, Numba device
            ndarray, cuda array interface compliant array like CuPy
        y : array-like (device or host) shape = (n_samples, 1)
            Dense vector (int32) of shape (n_samples, 1).
            Acceptable formats: NumPy ndarray, Numba device
            ndarray, cuda array interface compliant array like CuPy
            These labels should be contiguous integers from 0 to n_classes.
        """
        cdef uintptr_t X_ptr, y_ptr
        y_m, y_ptr, _, _, y_dtype = input_to_dev_array(y)

        if y_dtype != np.int32:
            raise TypeError("The labels `y` need to be of dtype `np.int32`")

        X_m, X_ptr, n_rows, self.n_cols, self.dtype = \
            input_to_dev_array(X, order='F')

        if self.dtype == np.float64:
            warnings.warn("Model is being trained with float64 data, which \
                          means only CPU based predict can be used. \
                          To use GPU based predict train use float32 training \
                          data to fit the estimator.")

        cdef cumlHandle* handle_ =\
            <cumlHandle*><size_t>self.handle.getHandle()

        unique_labels = checked_cupy_unique(y_m)
        num_unique_labels = len(unique_labels)

        for i in range(num_unique_labels):
            if i not in unique_labels:
                raise ValueError("The labels need "
                                 "to be consecutive values from "
                                 "0 to the number of unique label values")

        max_feature_val = self._get_max_feat_val()
        if type(self.min_rows_per_node) == float:
            self.min_rows_per_node = math.ceil(self.min_rows_per_node*n_rows)

        cdef RandomForestMetaData[float, int] *rf_forest = \
            <RandomForestMetaData[float, int]*><size_t> self.rf_forest
        cdef RandomForestMetaData[double, int] *rf_forest64 = \
            <RandomForestMetaData[double, int]*><size_t> self.rf_forest64
        if self.seed is None:
            seed_val = <uintptr_t>NULL
        else:
            seed_val = <uintptr_t>self.seed

        rf_params = set_rf_class_obj(<int> self.max_depth,
                                     <int> self.max_leaves,
                                     <float> max_feature_val,
                                     <int> self.n_bins,
                                     <int> self.split_algo,
                                     <int> self.min_rows_per_node,
                                     <float> self.min_impurity_decrease,
                                     <bool> self.bootstrap_features,
                                     <bool> self.bootstrap,
                                     <int> self.n_estimators,
                                     <float> self.rows_sample,
                                     <int> seed_val,
                                     <CRITERION> self.split_criterion,
                                     <bool> self.quantile_per_tree,
                                     <int> self.n_streams)

        if self.dtype == np.float32:
            fit(handle_[0],
                rf_forest,
                <float*> X_ptr,
                <int> n_rows,
                <int> self.n_cols,
                <int*> y_ptr,
                <int> num_unique_labels,
                rf_params)

        elif self.dtype == np.float64:
            rf_params64 = rf_params
            fit(handle_[0],
                rf_forest64,
                <double*> X_ptr,
                <int> n_rows,
                <int> self.n_cols,
                <int*> y_ptr,
                <int> num_unique_labels,
                rf_params64)

        else:
            raise TypeError("supports only np.float32 and np.float64 input,"
                            " but input of type '%s' passed."
                            % (str(self.dtype)))
        # make sure that the `fit` is complete before the following delete
        # call happens
        self.handle.sync()
        del(X_m)
        del(y_m)
        return self

    def _predict_model_on_gpu(self, X, output_class,
                              threshold, algo,
                              num_classes, convert_dtype):
        cdef ModelHandle cuml_model_ptr = NULL
        X_m, _, n_rows, n_cols, X_type = \
            input_to_dev_array(X, order='C', check_dtype=self.dtype,
                               convert_to_dtype=(self.dtype if convert_dtype
                                                 else None),
                               check_cols=self.n_cols)

        cdef RandomForestMetaData[float, int] *rf_forest = \
            <RandomForestMetaData[float, int]*><size_t> self.rf_forest

        build_treelite_forest(& cuml_model_ptr,
                              rf_forest,
                              <int> n_cols,
                              <int> num_classes,
                              <vector[unsigned char] &> self.model_pbuf_bytes)
        mod_ptr = <size_t> cuml_model_ptr
        treelite_handle = ctypes.c_void_p(mod_ptr).value
        fil_model = ForestInference()
        tl_to_fil_model = \
            fil_model.load_from_randomforest(treelite_handle,
                                             output_class=output_class,
                                             threshold=threshold,
                                             algo=algo)
        preds = tl_to_fil_model.predict(X_m)
        return preds

    def _predict_model_on_cpu(self, X, convert_dtype):
        cdef uintptr_t X_ptr
        X_m, X_ptr, n_rows, n_cols, _ = \
            input_to_dev_array(X, order='C', check_dtype=self.dtype,
                               convert_to_dtype=(self.dtype if convert_dtype
                                                 else None),
                               check_cols=self.n_cols)

        preds = np.zeros(n_rows, dtype=np.int32)
        cdef uintptr_t preds_ptr
        preds_m, preds_ptr, _, _, _ = \
            input_to_dev_array(preds)
        cdef cumlHandle* handle_ =\
            <cumlHandle*><size_t>self.handle.getHandle()

        cdef RandomForestMetaData[float, int] *rf_forest = \
            <RandomForestMetaData[float, int]*><size_t> self.rf_forest

        cdef RandomForestMetaData[double, int] *rf_forest64 = \
            <RandomForestMetaData[double, int]*><size_t> self.rf_forest64
        if self.dtype == np.float32:
            predict(handle_[0],
                    rf_forest,
                    <float*> X_ptr,
                    <int> n_rows,
                    <int> n_cols,
                    <int*> preds_ptr,
                    <bool> self.verbose)

        elif self.dtype == np.float64:
            predict(handle_[0],
                    rf_forest64,
                    <double*> X_ptr,
                    <int> n_rows,
                    <int> n_cols,
                    <int*> preds_ptr,
                    <bool> self.verbose)
        else:
            raise TypeError("supports only np.float32 and np.float64 input,"
                            " but input of type '%s' passed."
                            % (str(self.dtype)))

        self.handle.sync()
        # synchronous w/o a stream
        preds = preds_m.copy_to_host()
        del(X_m)
        del(preds_m)
        return preds

    def predict(self, X, predict_model="GPU",
                output_class=True, threshold=0.5,
                algo='BATCH_TREE_REORG',
                num_classes=2, convert_dtype=True):
        """
        Predicts the labels for X.

        Parameters
        ----------
        X : array-like (device or host) shape = (n_samples, n_features)
            Dense matrix (floats or doubles) of shape (n_samples, n_features).
            Acceptable formats: cuDF DataFrame, NumPy ndarray, Numba device
            ndarray, cuda array interface compliant array like CuPy
        predict_model : String (default = 'GPU')
            'GPU' to predict using the GPU, 'CPU' otherwise. The GPU can only
            be used if the model was trained on float32 data and `X` is float32
            or convert_dtype is set to True.
        output_class: boolean (default = True)
            This is optional and required only while performing the
            predict operation on the GPU.
            If true, return a 1 or 0 depending on whether the raw
            prediction exceeds the threshold. If False, just return
            the raw prediction.
        algo : string (default = 'BATCH_TREE_REORG')
            This is optional and required only while performing the
            predict operation on the GPU.
            'NAIVE' - simple inference using shared memory
            'TREE_REORG' - similar to naive but trees rearranged to be more
                           coalescing-friendly
            'BATCH_TREE_REORG' - similar to TREE_REORG but predicting
                                 multiple rows per thread block
        threshold : float (default = 0.5)
            Threshold used for classification. Optional and required only
            while performing the predict operation on the GPU.
            It is applied if output_class == True, else it is ignored
        num_classes : int (default = 2)
                      number of different classes present in the dataset
        convert_dtype : bool, optional (default = True)
            When set to True, the predict method will, when necessary, convert
            the input to the data type which was used to train the model. This
            will increase memory used for the method.

        Returns
        ----------
        y : NumPy
           Dense vector (int) of shape (n_samples, 1)
        """

        if predict_model == "CPU":
            preds = self._predict_model_on_cpu(X, convert_dtype)

        elif self.dtype == np.float64 and convert_dtype is False:
<<<<<<< HEAD
            raise TypeError("GPU based predict only accepts np.float32 data. \
                            In order use the GPU predict the model should \
                            also be trained using a np.float32 dataset. \
                            If you would like to use np.float64 dtype \
                            then please use the CPU based predict by \
                            setting predict_model = 'CPU'")
=======
            warnings.warn("Using CPU based predict. \
                          GPU predict model only accepts float32 and \
                          model was trained with float64. To use GPU based \
                          predict, convert `X` to float32 or set the \
                          parameter convert_dtype to True to have the \
                          estimator do it for you.")

            preds = self._predict_model_on_cpu(X, convert_dtype)
>>>>>>> 259cc573

        else:
            preds = self._predict_model_on_gpu(X, output_class,
                                               threshold, algo,
                                               num_classes, convert_dtype)

        return preds

    def _predict_get_all(self, X):
        """
        Predicts the labels for X.

        Parameters
        ----------
        X : array-like (device or host) shape = (n_samples, n_features)
            Dense matrix (floats or doubles) of shape (n_samples, n_features).
            Acceptable formats: cuDF DataFrame, NumPy ndarray, Numba device
            ndarray, cuda array interface compliant array like CuPy

        Returns
        ----------
        y : NumPy
           Dense vector (int) of shape (n_samples, 1)
        """
        cdef uintptr_t X_ptr
        X_ptr = X.ctypes.data
        n_rows, n_cols = np.shape(X)
        if n_cols != self.n_cols:
            raise ValueError("The number of columns/features in the training"
                             " and test data should be the same ")
        if X.dtype != self.dtype:
            raise ValueError("The datatype of the training data is different"
                             " from the datatype of the testing data")

        preds = np.zeros(n_rows * self.n_estimators,
                         dtype=np.int32)

        cdef uintptr_t preds_ptr = preds.ctypes.data
        cdef cumlHandle* handle_ =\
            <cumlHandle*><size_t>self.handle.getHandle()

        cdef RandomForestMetaData[float, int] *rf_forest = \
            <RandomForestMetaData[float, int]*><size_t> self.rf_forest

        cdef RandomForestMetaData[double, int] *rf_forest64 = \
            <RandomForestMetaData[double, int]*><size_t> self.rf_forest64

        if self.dtype == np.float32:
            predictGetAll(handle_[0],
                          rf_forest,
                          <float*> X_ptr,
                          <int> n_rows,
                          <int> n_cols,
                          <int*> preds_ptr,
                          <bool> self.verbose)

        elif self.dtype == np.float64:
            predictGetAll(handle_[0],
                          rf_forest64,
                          <double*> X_ptr,
                          <int> n_rows,
                          <int> n_cols,
                          <int*> preds_ptr,
                          <bool> self.verbose)
        else:
            raise TypeError("supports only np.float32 and np.float64 input,"
                            " but input of type '%s' passed."
                            % (str(self.dtype)))

        self.handle.sync()
        return preds

    def score(self, X, y, threshold=0.5,
              algo='BATCH_TREE_REORG', num_classes=2):
        """
        Calculates the accuracy metric score of the model for X.

        Parameters
        ----------
        X : array-like (device or host) shape = (n_samples, n_features)
            Dense matrix (floats or doubles) of shape (n_samples, n_features).
            Acceptable formats: cuDF DataFrame, NumPy ndarray, Numba device
            ndarray, cuda array interface compliant array like CuPy
        y : NumPy
           Dense vector (int) of shape (n_samples, 1)
        algo : string name of the algo from (from algo_t enum)
            This is optional and required only while performing the
            predict operation on the GPU.
            'NAIVE' - simple inference using shared memory
            'TREE_REORG' - similar to naive but trees rearranged to be more
            coalescing-friendly
            'BATCH_TREE_REORG' - similar to TREE_REORG but predicting
            multiple rows per thread block
        threshold : float
            threshold is used to for classification
            This is optional and required only while performing the
            predict operation on the GPU.
        num_classes : integer
            number of different classes present in the dataset
        Returns
        -------
        float
           Accuracy of the model [0.0 - 1.0]
        """
        cdef uintptr_t X_ptr, y_ptr
        y_m, y_ptr, n_rows, _, y_dtype = \
            input_to_dev_array(y, check_dtype=np.int32)

        preds = self.predict(X, output_class=True,
                             threshold=threshold, algo=algo,
                             num_classes=num_classes)

        cdef uintptr_t preds_ptr
        preds_m, preds_ptr, _, _, _ = \
            input_to_dev_array(preds, convert_to_dtype=np.int32)

        cdef cumlHandle* handle_ =\
            <cumlHandle*><size_t>self.handle.getHandle()

        cdef RandomForestMetaData[float, int] *rf_forest = \
            <RandomForestMetaData[float, int]*><size_t> self.rf_forest

        cdef RandomForestMetaData[double, int] *rf_forest64 = \
            <RandomForestMetaData[double, int]*><size_t> self.rf_forest64

        if self.dtype == np.float32:
            self.stats = score(handle_[0],
                               rf_forest,
                               <int*> y_ptr,
                               <int> n_rows,
                               <int*> preds_ptr,
                               <bool> self.verbose)
        elif self.dtype == np.float64:
            self.stats = score(handle_[0],
                               rf_forest64,
                               <int*> y_ptr,
                               <int> n_rows,
                               <int*> preds_ptr,
                               <bool> self.verbose)
        else:
            raise TypeError("supports only np.float32 and np.float64 input,"
                            " but input of type '%s' passed."
                            % (str(self.dtype)))

        self.handle.sync()
        del(y_m)
        del(preds_m)
        return self.stats['accuracy']

    def get_params(self, deep=True):
        """
        Returns the value of all parameters
        required to configure this estimator as a dictionary.

        Parameters
        -----------
        deep : boolean (default = True)
        """

        params = dict()
        for key in RandomForestClassifier.variables:
            var_value = getattr(self, key, None)
            params[key] = var_value
        return params

    def set_params(self, **params):
        """
        Sets the value of parameters required to
        configure this estimator, it functions similar to
        the sklearn set_params.

        Parameters
        -----------
        params : dict of new params
        """
        if not params:
            return self
        for key, value in params.items():
            if key not in RandomForestClassifier.variables:
                raise ValueError('Invalid parameter for estimator')
            else:
                setattr(self, key, value)
        self.__init__()
        return self

    def print_summary(self):
        """
        prints the summary of the forest used to train and test the model
        """
        cdef RandomForestMetaData[float, int] *rf_forest = \
            <RandomForestMetaData[float, int]*><size_t> self.rf_forest

        cdef RandomForestMetaData[double, int] *rf_forest64 = \
            <RandomForestMetaData[double, int]*><size_t> self.rf_forest64

        if self.dtype == np.float64:
            print_rf_summary(rf_forest64)
        else:
            print_rf_summary(rf_forest)

    def print_detailed(self):
        """
        prints the detailed information about the forest used to
        train and test the Random Forest model
        """
        cdef RandomForestMetaData[float, int] *rf_forest = \
            <RandomForestMetaData[float, int]*><size_t> self.rf_forest

        cdef RandomForestMetaData[double, int] *rf_forest64 = \
            <RandomForestMetaData[double, int]*><size_t> self.rf_forest64

        if self.dtype == np.float64:
            print_rf_detailed(rf_forest64)
        else:
            print_rf_detailed(rf_forest)<|MERGE_RESOLUTION|>--- conflicted
+++ resolved
@@ -582,6 +582,7 @@
                                              threshold=threshold,
                                              algo=algo)
         preds = tl_to_fil_model.predict(X_m)
+        del(X_m)
         return preds
 
     def _predict_model_on_cpu(self, X, convert_dtype):
@@ -685,23 +686,12 @@
             preds = self._predict_model_on_cpu(X, convert_dtype)
 
         elif self.dtype == np.float64 and convert_dtype is False:
-<<<<<<< HEAD
             raise TypeError("GPU based predict only accepts np.float32 data. \
                             In order use the GPU predict the model should \
                             also be trained using a np.float32 dataset. \
                             If you would like to use np.float64 dtype \
                             then please use the CPU based predict by \
                             setting predict_model = 'CPU'")
-=======
-            warnings.warn("Using CPU based predict. \
-                          GPU predict model only accepts float32 and \
-                          model was trained with float64. To use GPU based \
-                          predict, convert `X` to float32 or set the \
-                          parameter convert_dtype to True to have the \
-                          estimator do it for you.")
-
-            preds = self._predict_model_on_cpu(X, convert_dtype)
->>>>>>> 259cc573
 
         else:
             preds = self._predict_model_on_gpu(X, output_class,
