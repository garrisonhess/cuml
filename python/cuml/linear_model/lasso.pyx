--- conflicted
+++ resolved
@@ -146,12 +146,8 @@
         """
 
         # Hard-code verbosity as CoordinateDescent does not have verbosity
-<<<<<<< HEAD
-        super(Lasso, self).__init__(handle=handle, verbosity=logger.LEVEL_INFO)
-=======
-        super(Lasso, self).__init__(handle=handle, verbose=0,
+        super(Lasso, self).__init__(handle=handle, verbosity=logger.LEVEL_INFO,
                                     output_type=output_type)
->>>>>>> 279f7ff1
 
         self._check_alpha(alpha)
         self.alpha = alpha
