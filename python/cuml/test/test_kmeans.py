# Copyright (c) 2019, NVIDIA CORPORATION.
#
# Licensed under the Apache License, Version 2.0 (the "License");
# you may not use this file except in compliance with the License.
# You may obtain a copy of the License at
#
#     http://www.apache.org/licenses/LICENSE-2.0
#
# Unless required by applicable law or agreed to in writing, software
# distributed under the License is distributed on an "AS IS" BASIS,
# WITHOUT WARRANTIES OR CONDITIONS OF ANY KIND, either express or implied.
# See the License for the specific language governing permissions and
# limitations under the License.
#

import cuml
import numpy as np
import pytest

from cuml.test.utils import get_pattern, clusters_equal, unit_param, \
    quality_param, stress_param

from sklearn import cluster
from sklearn.metrics import adjusted_rand_score
from sklearn.preprocessing import StandardScaler


dataset_names = ['blobs', 'noisy_circles', 'noisy_moons', 'varied', 'aniso']


@pytest.mark.parametrize('name', dataset_names)
<<<<<<< HEAD
@pytest.mark.parametrize('nrows', [unit_param(1000),
=======
@pytest.mark.parametrize('nrows', [unit_param(500),
>>>>>>> ef81e551
                                   quality_param(5000),
                                   stress_param(500000)])
def test_kmeans_sklearn_comparison(name, nrows):

    default_base = {'quantile': .3,
                    'eps': .3,
                    'damping': .9,
                    'preference': -200,
                    'n_neighbors': 10,
                    'n_clusters': 3}

    pat = get_pattern(name, nrows)

    params = default_base.copy()
    params.update(pat[1])

    cuml_kmeans = cuml.KMeans(n_clusters=params['n_clusters'])

    X, y = pat[0]

    X = StandardScaler().fit_transform(X)

    cu_y_pred = cuml_kmeans.fit_predict(X).to_array()

    if nrows < 500000:
        kmeans = cluster.KMeans(n_clusters=params['n_clusters'])
        sk_y_pred = kmeans.fit_predict(X)

        # Noisy circles clusters are rotated in the results,
        # since we are comparing 2 we just need to compare that both clusters
        # have approximately the same number of points.
        calculation = (np.sum(sk_y_pred) - np.sum(cu_y_pred))/len(sk_y_pred)
        print(cuml_kmeans.score(X), kmeans.score(X))
        score_test = (cuml_kmeans.score(X) - kmeans.score(X)) < 2e-3
        if name == 'noisy_circles':
            assert (calculation < 2e-3) and score_test

        else:
            if name == 'aniso':
                tol = 4e-3
            else:
                tol = 1e-4
            assert (clusters_equal(sk_y_pred, cu_y_pred,
                    params['n_clusters'], tol=tol)) and score_test


@pytest.mark.parametrize('name', dataset_names)
<<<<<<< HEAD
@pytest.mark.parametrize('nrows', [unit_param(1000),
=======
@pytest.mark.parametrize('nrows', [unit_param(500),
>>>>>>> ef81e551
                                   quality_param(5000),
                                   stress_param(500000)])
def test_kmeans_sklearn_comparison_default(name, nrows):

    default_base = {'quantile': .3,
                    'eps': .3,
                    'damping': .9,
                    'preference': -200,
                    'n_neighbors': 10,
                    'n_clusters': 3}

    pat = get_pattern(name, nrows)

    params = default_base.copy()
    params.update(pat[1])

    cuml_kmeans = cuml.KMeans()

    X, y = pat[0]

    X = StandardScaler().fit_transform(X)

    cu_y_pred = cuml_kmeans.fit_predict(X)
    cu_score = adjusted_rand_score(cu_y_pred, y)
    kmeans = cluster.KMeans(random_state=12)
    sk_y_pred = kmeans.fit_predict(X)
    sk_score = adjusted_rand_score(sk_y_pred, y)
    assert cu_score >= sk_score - 0.03


@pytest.mark.parametrize('n_rows', [unit_param(100),
                                    stress_param(500000)])
@pytest.mark.parametrize('n_clusters', [unit_param(10),
                                        unit_param(100),
                                        stress_param(1000)])
@pytest.mark.parametrize('max_iter', [100, 500, 1000])
@pytest.mark.parametrize('oversampling_factor', [0.5, 1.0, 1.5])
@pytest.mark.parametrize('max_samples_per_batch', [1 << 15, 1 << 10, 1 << 5])
@pytest.mark.parametrize('init', ['k-means||',
                                  'random',
                                  'preset'])
def test_all_kmeans_params(n_rows, n_clusters, max_iter, init,
                           oversampling_factor, max_samples_per_batch):

    np.random.seed(0)
    X = np.random.rand(1000, 10)

    if init == 'preset':
        init = np.random.rand(n_clusters, 10)

    cuml_kmeans = cuml.KMeans(n_clusters=n_clusters,
                              max_iter=max_iter,
                              init=init,
                              oversampling_factor=oversampling_factor,
                              max_samples_per_batch=max_samples_per_batch)

    cuml_kmeans.fit_predict(X)<|MERGE_RESOLUTION|>--- conflicted
+++ resolved
@@ -29,11 +29,7 @@
 
 
 @pytest.mark.parametrize('name', dataset_names)
-<<<<<<< HEAD
-@pytest.mark.parametrize('nrows', [unit_param(1000),
-=======
 @pytest.mark.parametrize('nrows', [unit_param(500),
->>>>>>> ef81e551
                                    quality_param(5000),
                                    stress_param(500000)])
 def test_kmeans_sklearn_comparison(name, nrows):
@@ -73,7 +69,9 @@
 
         else:
             if name == 'aniso':
-                tol = 4e-3
+                # aniso dataset border points tend to differ in the frontier
+                # between clusters when compared to sklearn
+                tol = 2e-2
             else:
                 tol = 1e-4
             assert (clusters_equal(sk_y_pred, cu_y_pred,
@@ -81,11 +79,7 @@
 
 
 @pytest.mark.parametrize('name', dataset_names)
-<<<<<<< HEAD
-@pytest.mark.parametrize('nrows', [unit_param(1000),
-=======
 @pytest.mark.parametrize('nrows', [unit_param(500),
->>>>>>> ef81e551
                                    quality_param(5000),
                                    stress_param(500000)])
 def test_kmeans_sklearn_comparison_default(name, nrows):
