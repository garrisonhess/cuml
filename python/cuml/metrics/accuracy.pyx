--- conflicted
+++ resolved
@@ -44,11 +44,7 @@
         ----------
         handle : cuml.Handle
         prediction : NumPy ndarray or Numba device
-<<<<<<< HEAD
-           The lables predicted by the model for the test dataset
-=======
-           The lablels predicted by the model for the test dataset
->>>>>>> 45f554bb
+           The labels predicted by the model for the test dataset
         ground_truth : NumPy ndarray, Numba device
            The ground truth labels of the test dataset
 
