/*
 * Copyright (c) 2019, NVIDIA CORPORATION.
 *
 * Licensed under the Apache License, Version 2.0 (the "License");
 * you may not use this file except in compliance with the License.
 * You may obtain a copy of the License at
 *
 *     http://www.apache.org/licenses/LICENSE-2.0
 *
 * Unless required by applicable law or agreed to in writing, software
 * distributed under the License is distributed on an "AS IS" BASIS,
 * WITHOUT WARRANTIES OR CONDITIONS OF ANY KIND, either express or implied.
 * See the License for the specific language governing permissions and
 * limitations under the License.
 */

#include <gtest/gtest.h>
#include "linalg/reduce_rows_by_key.h"
#include "random/rng.h"
#include "test_utils.h"
#include <iostream>

namespace MLCommon {
namespace LinAlg {


template <typename Type>
__global__ void naiveReduceRowsByKeyKernel(Type *d_A, int lda,
                          uint32_t *d_keys,char *d_char_keys, int nrows, 
                          int ncols, int nkeys, Type *d_sums) 
{
    int c=threadIdx.x + blockIdx.x*blockDim.x;
    if (c >= ncols) return;
    int this_key = threadIdx.y+blockIdx.y*blockDim.y;
    
    Type sum = 0.0;
    for (int r=0;r<nrows;r++) {
       if (this_key != d_keys[r]) continue;
       sum += d_A[lda*r+c];
    }
    d_sums[this_key*ncols + c] = sum;
}
template <typename Type>
void naiveReduceRowsByKey( Type* d_A, int lda, 
                          uint32_t *d_keys,char *d_char_keys, int nrows, 
                          int ncols, int nkeys, Type *d_sums, cudaStream_t stream)
{
    cudaMemset(d_sums, 0, sizeof(Type) * nkeys*ncols);

    naiveReduceRowsByKeyKernel
          <<< dim3((ncols+31)/32, nkeys ),
              dim3(32, 1), 0, stream>>>
                      (d_A,lda,d_keys,d_char_keys,nrows,ncols,nkeys,d_sums);
}


template <typename T>
struct ReduceRowsInputs {
    T tolerance;
    int nobs;
    uint32_t cols;
    uint32_t nkeys;
    unsigned long long int seed;
};

template <typename T>
::std::ostream& operator<<(::std::ostream& os, const ReduceRowsInputs<T>& dims) {
    return os;
}

template <typename T>
class ReduceRowTest: public ::testing::TestWithParam<ReduceRowsInputs<T> > {
protected:
    void SetUp() override {
        params = ::testing::TestWithParam<ReduceRowsInputs<T>>::GetParam();
        Random::Rng r(params.seed);
        Random::Rng r_int(params.seed);
<<<<<<< HEAD
        cudaStream_t stream;
        CUDA_CHECK(cudaStreamCreate(&stream));
        int nobs = params.nobs;
=======
  	CUDA_CHECK(cudaStreamCreate(&stream));

	int nobs = params.nobs;
>>>>>>> 41291dff
        uint32_t cols = params.cols;
        uint32_t nkeys = params.nkeys;
        allocate(in1, nobs*cols);
        allocate(in2, nobs);
        allocate(chars2, nobs);
        allocate(out_ref, nkeys*cols);
        allocate(out, nkeys*cols);
        r.uniform(in1, nobs*cols, T(0.0), T(2.0/nobs), stream);
        r_int.uniformInt(in2, nobs, (uint32_t)0, nkeys, stream);
        naiveReduceRowsByKey(in1, cols, in2, chars2,
                               nobs, cols, nkeys, out_ref, stream);
        reduce_rows_by_key(in1, cols, in2, chars2, 
<<<<<<< HEAD
                               nobs, cols, nkeys, out, stream);
        CUDA_CHECK(cudaStreamDestroy(stream));
=======
			   nobs, cols, nkeys, out ,stream);
	CUDA_CHECK(cudaStreamSynchronize(stream));
>>>>>>> 41291dff
    }

    void TearDown() override {
        CUDA_CHECK(cudaFree(in1));
        CUDA_CHECK(cudaFree(in2));
        CUDA_CHECK(cudaFree(chars2));
        CUDA_CHECK(cudaFree(out_ref));
        CUDA_CHECK(cudaFree(out));
	CUDA_CHECK(cudaStreamDestroy(stream)); 
    }

protected:
  cudaStream_t stream;
    ReduceRowsInputs<T> params;
    T *in1, *out_ref, *out, *out_2;
    uint32_t *in2;
    char *chars2;
    int device_count = 0;
};

// ReduceRowTestF
// 128 Obs, 32 cols, 6 clusters
const std::vector<ReduceRowsInputs<float> > inputsf2 = {
    {0.000001f, 128, 32, 6, 1234ULL}
};
typedef ReduceRowTest<float> ReduceRowTestF;
TEST_P(ReduceRowTestF, Result) {
    ASSERT_TRUE(devArrMatch(out_ref, out, params.cols*params.nkeys,
                            CompareApprox<float>(params.tolerance)));
    //if (device_count > 1) {
   // 	ASSERT_TRUE(devArrMatch(out_ref, out_2, params.len,
    //	                    CompareApprox<double>(params.tolerance)));
    //}
}
INSTANTIATE_TEST_CASE_P(ReduceRowTests, ReduceRowTestF,
                        ::testing::ValuesIn(inputsf2));

// ReduceRowTestD
// 128 Obs, 32 cols, 6 clusters, double precision 
const std::vector<ReduceRowsInputs<double> > inputsd2 = {
    {0.00000001, 128, 32, 6, 1234ULL}
};
typedef ReduceRowTest<double> ReduceRowTestD;
TEST_P(ReduceRowTestD, Result){
    ASSERT_TRUE(devArrMatch(out_ref, out, params.cols*params.nkeys,
                            CompareApprox<double>(params.tolerance)));

}
INSTANTIATE_TEST_CASE_P(ReduceRowTests, ReduceRowTestD,
                        ::testing::ValuesIn(inputsd2));

// ReduceRowTestSmallnKey
// 128 Obs, 32 cols, 3 clusters
const std::vector<ReduceRowsInputs<float> > inputsf_small_nkey = {
    {0.000001f, 128, 32, 3, 1234ULL}
};
typedef ReduceRowTest<float> ReduceRowTestSmallnKey;
TEST_P(ReduceRowTestSmallnKey, Result){
    ASSERT_TRUE(devArrMatch(out_ref, out, params.cols*params.nkeys,
                            CompareApprox<float>(params.tolerance)));

}
INSTANTIATE_TEST_CASE_P(ReduceRowTests, ReduceRowTestSmallnKey,
                        ::testing::ValuesIn(inputsf_small_nkey));

// ReduceRowTestBigSpace
// 512 Obs, 1024 cols, 32 clusters, double precision 
const std::vector<ReduceRowsInputs<double> > inputsd_big_space = {
    {0.00000001, 512, 1024, 40, 1234ULL}
};
typedef ReduceRowTest<double> ReduceRowTestBigSpace;
TEST_P(ReduceRowTestBigSpace, Result){
    ASSERT_TRUE(devArrMatch(out_ref, out, params.cols*params.nkeys,
                            CompareApprox<double>(params.tolerance)));

}
INSTANTIATE_TEST_CASE_P(ReduceRowTests, ReduceRowTestBigSpace,
                        ::testing::ValuesIn(inputsd_big_space));

// ReduceRowTestManyObs
// 100000 Obs, 37 cols, 32 clusters
const std::vector<ReduceRowsInputs<float> > inputsf_many_obs = {
    {0.00001f, 100000, 37, 32, 1234ULL}
};
typedef ReduceRowTest<float> ReduceRowTestManyObs;
TEST_P(ReduceRowTestManyObs, Result){
    ASSERT_TRUE(devArrMatch(out_ref, out, params.cols*params.nkeys,
                            CompareApprox<float>(params.tolerance)));

}
INSTANTIATE_TEST_CASE_P(ReduceRowTests, ReduceRowTestManyObs,
                        ::testing::ValuesIn(inputsf_many_obs));

} // end namespace LinAlg
} // end namespace MLCommon<|MERGE_RESOLUTION|>--- conflicted
+++ resolved
@@ -75,15 +75,9 @@
         params = ::testing::TestWithParam<ReduceRowsInputs<T>>::GetParam();
         Random::Rng r(params.seed);
         Random::Rng r_int(params.seed);
-<<<<<<< HEAD
-        cudaStream_t stream;
-        CUDA_CHECK(cudaStreamCreate(&stream));
-        int nobs = params.nobs;
-=======
   	CUDA_CHECK(cudaStreamCreate(&stream));
 
 	int nobs = params.nobs;
->>>>>>> 41291dff
         uint32_t cols = params.cols;
         uint32_t nkeys = params.nkeys;
         allocate(in1, nobs*cols);
@@ -96,13 +90,8 @@
         naiveReduceRowsByKey(in1, cols, in2, chars2,
                                nobs, cols, nkeys, out_ref, stream);
         reduce_rows_by_key(in1, cols, in2, chars2, 
-<<<<<<< HEAD
-                               nobs, cols, nkeys, out, stream);
-        CUDA_CHECK(cudaStreamDestroy(stream));
-=======
 			   nobs, cols, nkeys, out ,stream);
 	CUDA_CHECK(cudaStreamSynchronize(stream));
->>>>>>> 41291dff
     }
 
     void TearDown() override {
