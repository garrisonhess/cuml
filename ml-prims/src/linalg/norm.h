--- conflicted
+++ resolved
@@ -27,38 +27,6 @@
 
 
 /**
-<<<<<<< HEAD
- * @brief Compute row-wise norm of the input matrix
- * @tparam Type the data type
- * @param dots the output vector of row-wise dot products
- * @param data the input matrix (currently assumed to be row-major)
- * @param D number of columns of data
- * @param N number of rows of data
- * @param type the type of norm to be applied
- * @param stream cuda stream where to launch work
- */
-template <typename Type>
-void rowNorm(Type *dots, const Type *data, int D, int N, NormType type,
-          cudaStream_t stream) {
-  switch (type) {
-    case L1Norm:
-      LinAlg::coalescedReduction(dots, data, D, N, (Type)0,
-                                 stream, false,
-                                 [] __device__(Type in, int i) { return myAbs(in); });
-      break;
-    case L2Norm:
-      LinAlg::coalescedReduction(dots, data, D, N, (Type)0,
-                                 stream, false,
-                                 [] __device__(Type in, int i) { return in * in; });
-      break;
-    default:
-      ASSERT(false, "Invalid norm type passed! [%d]", type);
-  };
-}
-
-/**
-=======
->>>>>>> 49966031
  * @brief Compute row-wise norm of the input matrix and perform fin_op lambda
  *
  * Row-wise norm is useful while computing pairwise distance matrix, for
@@ -78,23 +46,6 @@
  * @param stream cuda stream where to launch work
  * @param fin_op the final lambda op
  */
-<<<<<<< HEAD
-template <typename Type, typename Lambda>
-void rowNorm(Type *dots, const Type *data, int D, int N, NormType type,
-          Lambda fin_op, cudaStream_t stream) {
-  switch (type) {
-    case L1Norm:
-      LinAlg::coalescedReduction(dots, data, D, N, (Type)0,
-                                 stream, false,
-                                 [] __device__(Type in, int i) { return myAbs(in); }, 
-                                 [] __device__(Type a, Type b) { return a+b; }, fin_op);
-      break;
-    case L2Norm:
-      LinAlg::coalescedReduction(dots, data, D, N, (Type)0,
-                                 stream, false,
-                                 [] __device__(Type in, int i) { return in * in; },
-                                 [] __device__(Type a, Type b) { return a+b; }, fin_op);
-=======
 template <typename Type, typename IdxType = int,
           typename Lambda = Nop<Type, IdxType>>
 void rowNorm(Type *dots, const Type *data, IdxType D, IdxType N, NormType type,
@@ -108,7 +59,6 @@
     case L2Norm:
       LinAlg::reduce(dots, data, D, N, (Type)0, rowMajor, true, stream, false,
                      L2Op<Type>(), Sum<Type>(), fin_op);
->>>>>>> 49966031
       break;
     default:
       ASSERT(false, "Invalid norm type passed! [%d]", type);
@@ -117,38 +67,6 @@
 
 
 /**
-<<<<<<< HEAD
- * @brief Compute column-wise norm of the input matrix
- * @tparam Type the data type
- * @param dots the output vector of column-wise dot products
- * @param data the input matrix (currently assumed to be row-major)
- * @param D number of columns of data
- * @param N number of rows of data
- * @param type the type of norm to be applied
- * @param stream cuda stream where to launch work
- */
-template <typename Type>
-void colNorm(Type *dots, const Type *data, int D, int N, NormType type,
-          cudaStream_t stream) {
-  switch (type) {
-    case L1Norm:
-      LinAlg::stridedReduction(dots, data, D, N, (Type)0,
-                               stream, false,
-                               [] __device__(Type v, int i) { return myAbs(v); });
-      break;
-    case L2Norm:
-      LinAlg::stridedReduction(dots, data, D, N, (Type)0,
-                               stream, false,
-                               [] __device__(Type v, int i) { return v * v; });
-      break;
-    default:
-      ASSERT(false, "Invalid norm type passed! [%d]", type);
-  };
-}
-
-/**
-=======
->>>>>>> 49966031
  * @brief Compute column-wise norm of the input matrix and perform fin_op
  * @tparam Type the data type
  * @tparam Lambda device final lambda
@@ -162,25 +80,6 @@
  * @param stream cuda stream where to launch work
  * @param fin_op the final lambda op
  */
-<<<<<<< HEAD
-template <typename Type, typename Lambda>
-void colNorm(Type *dots, const Type *data, int D, int N, NormType type,
-          Lambda fin_op, cudaStream_t stream) {
-  switch (type) {
-    case L1Norm:
-      LinAlg::stridedReduction(dots, data, D, N, (Type)0,
-                               stream, false,
-                               [] __device__(Type v, int i) { return myAbs(v); },
-                               [] __device__(Type a, Type b) { return a + b; },
-                               fin_op);
-      break;
-    case L2Norm:
-      LinAlg::stridedReduction(dots, data, D, N, (Type)0,
-                               stream, false,
-                               [] __device__(Type v, int i) { return v * v; },
-                               [] __device__(Type a, Type b) { return a + b; },
-                               fin_op);
-=======
 template <typename Type, typename IdxType = int,
           typename Lambda = Nop<Type, IdxType>>
 void colNorm(Type *dots, const Type *data, IdxType D, IdxType N, NormType type,
@@ -194,7 +93,6 @@
     case L2Norm:
       LinAlg::reduce(dots, data, D, N, (Type)0, rowMajor, false, stream, false,
                      L2Op<Type, IdxType>(), Sum<Type>(), fin_op);
->>>>>>> 49966031
       break;
     default:
       ASSERT(false, "Invalid norm type passed! [%d]", type);
