--- conflicted
+++ resolved
@@ -161,19 +161,6 @@
  *
  * @note: It is assumed that d + D <= 2. This is enforced on the Python side
  *
-<<<<<<< HEAD
- * @tparam        DataT       Scalar type
- * @param[in|out] d_fc        Forecast. Shape (num_steps, batch_size) (device)
- * @param[in]     d_in        Original data. Shape (n_in, batch_size) (device)
- * @param[in]     num_steps   Number of steps forecasted
- * @param[in]     batch_size  Number of series per batch
- * @param[in]     in_ld       Leading dimension of d_in
- * @param[in]     n_in        Number of observations/predictions in d_in
- * @param[in]     d           Order of simple differences (0, 1 or 2)
- * @param[in]     D           Order of seasonal differences (0, 1 or 2)
- * @param[in]     s           Seasonal period if D > 0
- * @param[in]     stream      CUDA stream
-=======
  * @tparam       DataT       Scalar type
  * @param[inout] d_fc        Forecast. Shape (num_steps, batch_size) (device)
  * @param[in]    d_in        Original data. Shape (n_in, batch_size) (device)
@@ -185,10 +172,6 @@
  * @param[in]    D           Order of seasonal differences (0, 1 or 2)
  * @param[in]    s           Seasonal period if D > 0
  * @param[in]    stream      CUDA stream
- * @param[in]    intercept   Whether the model fits an intercept
- * @param[in]    d_mu        Mu array if intercept > 0
- *                           Shape (batch_size,) (device)
->>>>>>> f74a529d
  */
 template <typename DataT>
 void finalize_forecast(DataT* d_fc, const DataT* d_in, int num_steps,
