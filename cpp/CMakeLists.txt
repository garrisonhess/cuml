--- conflicted
+++ resolved
@@ -379,11 +379,8 @@
   if(NOT SINGLEGPU)
     target_sources(${CUML_CPP_TARGET}
       PRIVATE
-<<<<<<< HEAD
         src/kmeans/kmeans_mg.cu
-=======
         src/knn/knn_mg.cu
->>>>>>> 5359732c
         src/pca/pca_mg.cu
         src/pca/sign_flip_mg.cu
         src/tsvd/tsvd_mg.cu
