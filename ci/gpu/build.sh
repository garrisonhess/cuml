#!/bin/bash
# Copyright (c) 2018-2019, NVIDIA CORPORATION.
#########################################
# cuML GPU build and test script for CI #
#########################################
set -e
NUMARGS=$#
ARGS=$*

# Logger function for build status output
function logger() {
  echo -e "\n>>>> $@\n"
}

# Arg parsing function
function hasArg {
    (( ${NUMARGS} != 0 )) && (echo " ${ARGS} " | grep -q " $1 ")
}

# Set path and build parallel level
export PATH=/conda/bin:/usr/local/cuda/bin:$PATH
export PARALLEL_LEVEL=4
export CUDA_REL=${CUDA_VERSION%.*}

# Set home to the job's workspace
export HOME=$WORKSPACE

# Parse git describei
cd $WORKSPACE
export GIT_DESCRIBE_TAG=`git describe --tags`
export MINOR_VERSION=`echo $GIT_DESCRIBE_TAG | grep -o -E '([0-9]+\.[0-9]+)'`

################################################################################
# SETUP - Check environment
################################################################################

logger "Check environment..."
env

logger "Check GPU usage..."
nvidia-smi

logger "Activate conda env..."
source activate gdf
conda install -c conda-forge -c rapidsai -c rapidsai-nightly -c rapidsai/label/xgboost -c nvidia \
      "cupy>=6.5,<7.0" \
      "cudatoolkit=${CUDA_REL}" \
      "cudf=${MINOR_VERSION}" \
      "rmm=${MINOR_VERSION}" \
      "nvstrings=${MINOR_VERSION}" \
      "libcumlprims=${MINOR_VERSION}" \
      "lapack" \
      "cmake==3.14.3" \
      "umap-learn" \
<<<<<<< HEAD
      "protobuf" \
=======
      "protobuf >=3.4.1,<4.0.0" \
>>>>>>> 84e6350b
      "nccl>=2.4" \
      "dask=2.5.0" \
      "distributed=2.5.1" \
      "dask-ml" \
      "dask-cudf=${MINOR_VERSION}" \
      "dask-cuda=${MINOR_VERSION}" \
      "statsmodels" \
      "xgboost=0.90.rapidsdev1"


# installing libclang separately so it doesn't get installed from conda-forge
conda install -c rapidsai \
      libclang

logger "Check versions..."
python --version
$CC --version
$CXX --version
conda list

################################################################################
# BUILD - Build libcuml, cuML, and prims from source
################################################################################

logger "Adding ${CONDA_PREFIX}/lib to LD_LIBRARY_PATH"

export LD_LIBRARY_PATH_CACHED=$LD_LIBRARY_PATH
export LD_LIBRARY_PATH=$CONDA_PREFIX/lib:$LD_LIBRARY_PATH

logger "Build libcuml, cuml, prims and bench targets..."
$WORKSPACE/build.sh clean libcuml cuml prims bench -v

logger "Resetting LD_LIBRARY_PATH..."

export LD_LIBRARY_PATH=$LD_LIBRARY_PATH_CACHED
export LD_LIBRARY_PATH_CACHED=""

logger "Build treelite for GPU testing..."
# Buildint treelite Python for testing is temporary while there is a pip/conda
# treelite package

cd $WORKSPACE/cpp/build/treelite/src/treelite
mkdir build
cd build
cmake ..
make -j${PARALLEL_LEVEL}
cd ../python
python setup.py install

cd $WORKSPACE


################################################################################
# TEST - Run GoogleTest and py.tests for libcuml and cuML
################################################################################

if hasArg --skip-tests; then
    logger "Skipping Tests..."
    exit 0
fi

logger "Check GPU usage..."
nvidia-smi

logger "GoogleTest for libcuml..."
cd $WORKSPACE/cpp/build
GTEST_OUTPUT="xml:${WORKSPACE}/test-results/libcuml_cpp/" ./test/ml

logger "Python pytest for cuml..."
cd $WORKSPACE/python
pytest --cache-clear --junitxml=${WORKSPACE}/junit-cuml.xml -v -s

################################################################################
# TEST - Run GoogleTest for ml-prims
################################################################################

logger "Run ml-prims test..."
cd $WORKSPACE/cpp/build
GTEST_OUTPUT="xml:${WORKSPACE}/test-results/prims/" ./test/prims<|MERGE_RESOLUTION|>--- conflicted
+++ resolved
@@ -52,11 +52,7 @@
       "lapack" \
       "cmake==3.14.3" \
       "umap-learn" \
-<<<<<<< HEAD
-      "protobuf" \
-=======
       "protobuf >=3.4.1,<4.0.0" \
->>>>>>> 84e6350b
       "nccl>=2.4" \
       "dask=2.5.0" \
       "distributed=2.5.1" \
