--- conflicted
+++ resolved
@@ -61,19 +61,12 @@
       "statsmodels" \
       "xgboost=0.90.rapidsdev1"
 
-<<<<<<< HEAD
-=======
 # Install the master version of dask, distributed, and dask-ml
 logger "pip install git+https://github.com/dask/distributed.git --upgrade --no-deps"
 pip install "git+https://github.com/dask/distributed.git" --upgrade --no-deps
 logger "pip install git+https://github.com/dask/dask.git --upgrade --no-deps"
 pip install "git+https://github.com/dask/dask.git" --upgrade --no-deps
 
-# installing libclang separately so it doesn't get installed from conda-forge
-conda install -c rapidsai \
-      libclang
-
->>>>>>> 9ee94171
 logger "Check versions..."
 python --version
 $CC --version
