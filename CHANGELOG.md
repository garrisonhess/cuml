--- conflicted
+++ resolved
@@ -21,11 +21,9 @@
 - PR #215: Refactored LinAlg::norm to Stats::rowNorm and added Stats::colNorm
 - PR #234: Support for custom output type and passing index value to main_op in *Reduction kernels
 - PR #230: Refactored the cuda_utils header
-<<<<<<< HEAD
+- PR #236: Refactored cuml python package structure to be more sklearn like
 - PR #232: Added reduce_rows_by_key
-=======
-- PR #236: Refactored cuml python package structure to be more sklearn like
->>>>>>> 71878b2f
+
 
 ## Bug Fixes
 
