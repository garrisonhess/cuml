--- conflicted
+++ resolved
@@ -3,11 +3,8 @@
 ## New Features
 
 ## Improvements
-<<<<<<< HEAD
 - PR #1637: Update to newer treelite version with XGBoost 1.0 compatibility
-=======
 - PR #1632: Fix MBSGD models inheritance, they now inherits from cuml.Base
->>>>>>> 3aa7fd8e
 - PR #1628: Remove submodules from cuML
 
 ## Bug Fixes
