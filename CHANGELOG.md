# cuML 0.14.0 (Date TBD)

## New Features
- PR #1655: Adds python bindings for homogeneity score
- PR #1704: Adds python bindings for completeness score
- PR #1687: Adds python bindings for mutual info score
- PR #1980: prim: added a new write-only unary op prim
- PR #1867: C++: add logging interface support in cuML based spdlog
- PR #1902: Multi class inference in FIL C++ and importing multi-class forests from treelite
- PR #1906: UMAP MNMG
- PR #2067: python: wrap logging interface in cython
- PR #2083: Added dtype, order, and use_full_low_rank to MNMG `make_regression`
- PR #2074: SG and MNMG `make_classification`
- PR #2057: Weighted k-means

## Improvements
- PR #1931: C++: enabled doxygen docs for all of the C++ codebase
- PR #1944: Support for dask_cudf.core.Series in _extract_partitions
- PR #1947: Cleaning up cmake
- PR #1927: Use Cython's `new_build_ext` (if available)
- PR #1946: Removed zlib dependency from cmake
- PR #1988: C++: cpp bench refactor
- PR #1873: Remove usage of nvstring and nvcat from LabelEncoder
- PR #1968: Update SVC SVR with cuML Array
- PR #1972: updates to our flow to use conda-forge's clang and clang-tools packages
- PR #1974: Reduce ARIMA testing time
- PR #1984: Enable Ninja build
- PR #1985: C++ UMAP parametrizable tests
- PR #2005: Adding missing algorithms to cuml benchmarks and notebook
- PR #2016: Add capability to setup.py and build.sh to fully clean all cython build files and artifacts
- PR #2044: A cuda-memcheck helper wrapper for devs
- PR #2018: Using `cuml.dask.part_utils.extract_partitions` and removing similar, duplicated code
- PR #2019: Enable doxygen build in our nightly doc build CI script
- PR #1996: Cythonize in parallel
- PR #2032: Reduce number of tests for MBSGD to improve CI running time
- PR #2031: Encapsulating UCX-py interactions in singleton
- PR #2029: Add C++ ARIMA log-likelihood benchmark
- PR #2085: Convert TSNE to use CumlArray
- PR #2051: Reduce the time required to run dask pca and dask tsvd tests
- PR #1981: Using CumlArray in kNN and DistributedDataHandler in dask kNN
- PR #2053: Introduce verbosity level in C++ layer instead of boolean `verbose` flag
- PR #2047: Make internal streams non-blocking w.r.t. NULL stream
- PR #2048: Random forest testing speedup
- PR #2058: Use CumlArray in Random Projection
- PR #2068: Updating knn class probabilities to use make_monotonic instead of binary search
- PR #2062: Adding random state to UMAP mnmg tests
- PR #2064: Speed-up K-Means test
- PR #2015: Renaming .h to .cuh in solver, dbscan and svm
- PR #2080: Improved import of sparse FIL forests from treelite
- PR #2090: Upgrade C++ build to C++14 standard
- PR #2089: CI: enabled cuda-memcheck on ml-prims unit-tests during nightly build
- PR #2128: Update Dask RF code to reduce the time required for GPU predict to run
- PR #2125: Build infrastructure to use RAFT
- PR #2131: Update Dask RF fit to use DistributedDataHandler
- PR #2055: Update the metrics notebook to use important cuML models
- PR #2095: Improved import of src_prims/utils.h, making it less ambiguous
- PR #2118: Updating SGD & mini-batch estimators to use CumlArray
- PR #2120: Speeding up dask RandomForest tests
- PR #1883: Use CumlArray in ARIMA
- PR #2135: A few optimizations to UMAP fuzzy simplicial set
- PR #1914: Change the meaning of ARIMA's intercept to match the literature
- PR #2098: Renaming .h to .cuh in decision_tree, glm, pca
- PR #2150: Remove deprecated RMM calls in RMM allocator adapter
- PR #2146: Remove deprecated kalman filter
- PR #2151: Add pytest duration and pytest timeout
- PR #2156: Add Docker 19 support to local gpuci build
- PR #2124: Expand tutorial docs and sample notebook
- PR #2175: Allow CPU-only and dataset params for benchmark sweeps
- PR #2186: Refactor cython code to build OPG structs in common utils file
- PR #2180: Add fully single GPU singlegpu python build
- PR #2187: CMake improvements to manage conda environment dependencies
- PR #2185: Add has_sklearn function and use it in datasets/classification.
- PR #2193: Order-independent local shuffle in `cuml.dask.make_regression`
- PR #2184: Refoctor headers for holtwinters, rproj, tsvd, tsne, umap
- PR #2199: Remove unncessary notebooks
- PR #2195: Separating fit and transform calls in SG, MNMG PCA to save transform array memory consumption
- PR #2201: Re-enabling UMAP repro tests
- PR #2196: Updates to benchmarks. Moving notebook
<<<<<<< HEAD
- PR #2208: Coordinate Descent, Lasso and ElasticNet CumlArray updates
=======
- PR #2205: Use timeout to add 2 hour hard limit to dask tests
>>>>>>> 612e9736

## Bug Fixes
- PR #1939: Fix syntax error in cuml.common.array
- PR #1941: Remove c++ cuda flag that was getting duplicated in CMake
- PR #1971: python: Correctly honor --singlegpu option and CUML_BUILD_PATH env variable
- PR #1969: Update libcumlprims to 0.14
- PR #1973: Add missing mg files for setup.py --singlegpu flag
- PR #1993: Set `umap_transform_reproducibility` tests to xfail
- PR #2004: Refactoring the arguments to `plant()` call
- PR #2017: Fixing memory issue in weak cc prim
- PR #2028: Skipping UMAP knn reproducibility tests until we figure out why its failing in CUDA 10.2
- PR #2024: Fixed cuda-memcheck errors with sample-without-replacement prim
- PR #1540: prims: support for custom math-type used for computation inside adjusted rand index prim
- PR #2077: dask-make blobs arguments to match sklearn
- PR #2059: Make all Scipy imports conditional
- PR #2078: Ignore negative cache indices in get_vecs
- PR #2084: Fixed cuda-memcheck errors with COO unit-tests
- PR #2087: Fixed cuda-memcheck errors with dispersion prim
- PR #2096: Fixed syntax error with nightly build command for memcheck unit-tests
- PR #2115: Fixed contingency matrix prim unit-tests for computing correct golden values
- PR #2107: Fix PCA transform
- PR #2109: input_to_cuml_array __cuda_array_interface__ bugfix
- PR #2117: cuDF __array__ exception small fixes
- PR #2139: CumlArray for adjusted_rand_score
- PR #2140: Returning self in fit model functions
- PR #2144: Remove GPU arch < 60 from CMake build
- PR #2153: Added missing namespaces to some Decision Tree files
- PR #2155: C++: fix doxygen build break
- PR #2161: Replacing depreciated bruteForceKnn
- PR #2162: Use stream in transpose prim
- PR #2165: Fit function test correction
- PR #2166: Fix handling of temp file in RF pickling
- PR #2176: C++: fix for adjusted rand index when input array is all zeros
- PR #2179: Fix clang tools version in libcuml recipe
- PR #2183: Fix RAFT in nightly package
- PR #2191: Fix placement of SVM parameter documentation and add examples
- PR #2217: Fix opg_utils naming to fix singlegpu build

# cuML 0.13.0 (Date TBD)

## New Features
- PR #1777: Python bindings for entropy
- PR #1742: Mean squared error implementation with cupy
- PR #1817: Confusion matrix implementation with cupy (SNSG and MNMG)
- PR #1766: Mean absolute error implementation with cupy
- PR #1766: Mean squared log error implementation with cupy
- PR #1635: cuML Array shim and configurable output added to cluster methods
- PR #1892: One hot encoder implementation with cupy
- PR #1586: Seasonal ARIMA
- PR #1683: cuml.dask make_regression
- PR #1689: Add framework for cuML Dask serializers
- PR #1709: Add `decision_function()` and `predict_proba()` for LogisticRegression
- PR #1714: Add `print_env.sh` file to gather important environment details
- PR #1750: LinearRegression CumlArray for configurable output
- PR #1767: Single GPU decomposition models configurable output
- PR #1646: Using FIL to predict in MNMG RF
- PR #1778: Make cuML Handle picklable
- PR #1738: cuml.dask refactor beginning and dask array input option for OLS, Ridge and KMeans
- PR #1874: Add predict_proba function to RF classifier
- PR #1815: Adding KNN parameter to UMAP
- PR #1978: Adding `predict_proba` function to dask RF

## Improvements
- PR #1644: Add `predict_proba()` for FIL binary classifier
- PR #1620: Pickling tests now automatically finds all model classes inheriting from cuml.Base
- PR #1637: Update to newer treelite version with XGBoost 1.0 compatibility
- PR #1632: Fix MBSGD models inheritance, they now inherits from cuml.Base
- PR #1628: Remove submodules from cuML
- PR #1755: Expose the build_treelite function for python
- PR #1649: Add the fil_sparse_format variable option to RF API
- PR #1647: storage_type=AUTO uses SPARSE for large models
- PR #1668: Update the warning statement thrown in RF when the seed is set but n_streams is not 1
- PR #1662: use of direct cusparse calls for coo2csr, instead of depending on nvgraph
- PR #1747: C++: dbscan performance improvements and cleanup
- PR #1697: Making trustworthiness batchable and using proper workspace
- PR #1721: Improving UMAP pytests
- PR #1717: Call `rmm_cupy_allocator` for CuPy allocations
- PR #1718: Import `using_allocator` from `cupy.cuda`
- PR #1723: Update RF Classifier to throw an exception for multi-class pickling
- PR #1726: Decorator to allocate CuPy arrays with RMM
- PR #1719: UMAP random seed reproducibility
- PR #1748: Test serializing `CumlArray` objects
- PR #1776: Refactoring pca/tsvd distributed
- PR #1762: Update CuPy requirement to 7
- PR #1768: C++: Different input and output types for add and subtract prims
- PR #1790: Add support for multiple seeding in k-means++
- PR #1805: Adding new Dask cuda serializers to naive bayes + a trivial perf update
- PR #1812: C++: bench: UMAP benchmark cases added
- PR #1795: Add capability to build CumlArray from bytearray/memoryview objects
- PR #1824: C++: improving the performance of UMAP algo
- PR #1816: Add ARIMA notebook
- PR #1856: Update docs for 0.13
- PR #1827: Add HPO demo Notebook
- PR #1825: `--nvtx` option in `build.sh`
- PR #1847: Update XGBoost version for CI
- PR #1837: Simplify cuML Array construction
- PR #1848: Rely on subclassing for cuML Array serialization
- PR #1866: Minimizing client memory pressure on Naive Bayes
- PR #1788: Removing complexity bottleneck in S-ARIMA
- PR #1873: Remove usage of nvstring and nvcat from LabelEncoder
- PR #1891: Additional improvements to naive bayes tree reduction

## Bug Fixes
- PR #1835 : Fix calling default RF Classification always
- PT #1904: replace cub sort
- PR #1833: Fix depth issue in shallow RF regression estimators
- PR #1770: Warn that KalmanFilter is deprecated
- PR #1775: Allow CumlArray to work with inputs that have no 'strides' in array interface
- PR #1594: Train-test split is now reproducible
- PR #1590: Fix destination directory structure for run-clang-format.py
- PR #1611: Fixing pickling errors for KNN classifier and regressor
- PR #1617: Fixing pickling issues for SVC and SVR
- PR #1634: Fix title in KNN docs
- PR #1627: Adding a check for multi-class data in RF classification
- PR #1654: Skip treelite patch if its already been applied
- PR #1661: Fix nvstring variable name
- PR #1673: Using struct for caching dlsym state in communicator
- PR #1659: TSNE - introduce 'convert_dtype' and refactor class attr 'Y' to 'embedding_'
- PR #1672: Solver 'svd' in Linear and Ridge Regressors when n_cols=1
- PR #1670: Lasso & ElasticNet - cuml Handle added
- PR #1671: Update for accessing cuDF Series pointer
- PR #1652: Support XGBoost 1.0+ models in FIL
- PR #1702: Fix LightGBM-FIL validation test
- PR #1701: test_score kmeans test passing with newer cupy version
- PR #1706: Remove multi-class bug from QuasiNewton
- PR #1699: Limit CuPy to <7.2 temporarily
- PR #1708: Correctly deallocate cuML handles in Cython
- PR #1730: Fixes to KF for test stability (mainly in CUDA 10.2)
- PR #1729: Fixing naive bayes UCX serialization problem in fit()
- PR #1749: bug fix rf classifier/regressor on seg fault in bench
- PR #1751: Updated RF documentation
- PR #1765: Update the checks for using RF GPU predict
- PR #1787: C++: unit-tests to check for RF accuracy. As well as a bug fix to improve RF accuracy
- PR #1793: Updated fil pyx to solve memory leakage issue
- PR #1810: Quickfix - chunkage in dask make_regression
- PR #1842: DistributedDataHandler not properly setting 'multiple'
- PR #1849: Critical fix in ARIMA initial estimate
- PR #1851: Fix for cuDF behavior change for multidimensional arrays
- PR #1852: Remove Thrust warnings
- PR #1868: Turning off IPC caching until it is fixed in UCX-py/UCX
- PR #1876: UMAP exponential decay parameters fix
- PR #1887: Fix hasattr for missing attributes on base models
- PR #1877: Remove resetting index in shuffling in train_test_split
- PR #1893: Updating UCX in comms to match current UCX-py
- PR #1888: Small train_test_split test fix
- PR #1899: Fix dask `extract_partitions()`, remove transformation as instance variable in PCA and TSVD and match sklearn APIs
- PR #1920: Temporarily raising threshold for UMAP reproducibility tests
- PR #1918: Create memleak fixture to skip memleak tests in CI for now
- PR #1926: Update batch matrix test margins
- PR #1925: Fix failing dask tests
- PR #1936: Update DaskRF regression test to xfail
- PR #1932: Isolating cause of make_blobs failure
- PR #1951: Dask Random forest regression CPU predict bug fix
- PR #1948: Adjust BatchedMargin margin and disable tests temporarily
- PR #1950: Fix UMAP test failure



# cuML 0.12.0 (04 Feb 2020)

## New Features
- PR #1483: prims: Fused L2 distance and nearest-neighbor prim
- PR #1494: bench: ml-prims benchmark
- PR #1514: bench: Fused L2 NN prim benchmark
- PR #1411: Cython side of MNMG OLS
- PR #1520: Cython side of MNMG Ridge Regression
- PR #1516: Suppor Vector Regression (epsilon-SVR)

## Improvements
- PR #1638: Update cuml/docs/README.md
- PR #1468: C++: updates to clang format flow to make it more usable among devs
- PR #1473: C++: lazy initialization of "costly" resources inside cumlHandle
- PR #1443: Added a new overloaded GEMM primitive
- PR #1489: Enabling deep trees using Gather tree builder
- PR #1463: Update FAISS submodule to 1.6.1
- PR #1488: Add codeowners
- PR #1432: Row-major (C-style) GPU arrays for benchmarks
- PR #1490: Use dask master instead of conda package for testing
- PR #1375: Naive Bayes & Distributed Naive Bayes
- PR #1377: Add GPU array support for FIL benchmarking
- PR #1493: kmeans: add tiling support for 1-NN computation and use fusedL2-1NN prim for L2 distance metric
- PR #1532: Update CuPy to >= 6.6 and allow 7.0
- PR #1528: Re-enabling KNN using dynamic library loading for UCX in communicator
- PR #1545: Add conda environment version updates to ci script
- PR #1541: Updates for libcudf++ Python refactor
- PR #1555: FIL-SKL, an SKLearn-based benchmark for FIL
- PR #1537: Improve pickling and scoring suppport for many models to support hyperopt
- PR #1551: Change custom kernel to cupy for col/row order transform
- PR #1533: C++: interface header file separation for SVM
- PR #1560: Helper function to allocate all new CuPy arrays with RMM memory management
- PR #1570: Relax nccl in conda recipes to >=2.4 (matching CI)
- PR #1578: Add missing function information to the cuML documenataion
- PR #1584: Add has_scipy utility function for runtime check
- PR #1583: API docs updates for 0.12
- PR #1591: Updated FIL documentation

## Bug Fixes
- PR #1470: Documentation: add make_regression, fix ARIMA section
- PR #1482: Updated the code to remove sklearn from the mbsgd stress test
- PR #1491: Update dev environments for 0.12
- PR #1512: Updating setup_cpu() in SpeedupComparisonRunner
- PR #1498: Add build.sh to code owners
- PR #1505: cmake: added correct dependencies for prims-bench build
- PR #1534: Removed TODO comment in create_ucp_listeners()
- PR #1548: Fixing umap extra unary op in knn graph
- PR #1547: Fixing MNMG kmeans score. Fixing UMAP pickling before fit(). Fixing UMAP test failures.
- PR #1557: Increasing threshold for kmeans score
- PR #1562: Increasing threshold even higher
- PR #1564: Fixed a typo in function cumlMPICommunicator_impl::syncStream
- PR #1569: Remove Scikit-learn exception and depedenncy in SVM
- PR #1575: Add missing dtype parameter in call to strides to order for CuPy 6.6 code path
- PR #1574: Updated the init file to include SVM
- PR #1589: Fixing the default value for RF and updating mnmg predict to accept cudf
- PR #1601: Fixed wrong datatype used in knn voting kernel

# cuML 0.11.0 (11 Dec 2019)

## New Features

- PR #1295: Cython side of MNMG PCA
- PR #1218: prims: histogram prim
- PR #1129: C++: Separate include folder for C++ API distribution
- PR #1282: OPG KNN MNMG Code (disabled for 0.11)
- PR #1242: Initial implementation of FIL sparse forests
- PR #1194: Initial ARIMA time-series modeling support.
- PR #1286: Importing treelite models as FIL sparse forests
- PR #1285: Fea minimum impurity decrease RF param
- PR #1301: Add make_regression to generate regression datasets
- PR #1322: RF pickling using treelite, protobuf and FIL
- PR #1332: Add option to cuml.dask make_blobs to produce dask array
- PR #1307: Add RF regression benchmark
- PR #1327: Update the code to build treelite with protobuf
- PR #1289: Add Python benchmarking support for FIL
- PR #1371: Cython side of MNMG tSVD
- PR #1386: Expose SVC decision function value

## Improvements
- PR #1170: Use git to clone subprojects instead of git submodules
- PR #1239: Updated the treelite version
- PR #1225: setup.py clone dependencies like cmake and correct include paths
- PR #1224: Refactored FIL to prepare for sparse trees
- PR #1249: Include libcuml.so C API in installed targets
- PR #1259: Conda dev environment updates and use libcumlprims current version in CI
- PR #1277: Change dependency order in cmake for better printing at compile time
- PR #1264: Add -s flag to GPU CI pytest for better error printing
- PR #1271: Updated the Ridge regression documentation
- PR #1283: Updated the cuMl docs to include MBSGD and adjusted_rand_score
- PR #1300: Lowercase parameter versions for FIL algorithms
- PR #1312: Update CuPy to version 6.5 and use conda-forge channel
- PR #1336: Import SciKit-Learn models into FIL
- PR #1314: Added options needed for ASVDb output (CUDA ver, etc.), added option
  to select algos
- PR #1335: Options to print available algorithms and datasets
  in the Python benchmark
- PR #1338: Remove BUILD_ABI references in CI scripts
- PR #1340: Updated unit tests to uses larger dataset
- PR #1351: Build treelite temporarily for GPU CI testing of FIL Scikit-learn
  model importing
- PR #1367: --test-split benchmark parameter for train-test split
- PR #1360: Improved tests for importing SciKit-Learn models into FIL
- PR #1368: Add --num-rows benchmark command line argument
- PR #1351: Build treelite temporarily for GPU CI testing of FIL Scikit-learn model importing
- PR #1366: Modify train_test_split to use CuPy and accept device arrays
- PR #1258: Documenting new MPI communicator for multi-node multi-GPU testing
- PR #1345: Removing deprecated should_downcast argument
- PR #1362: device_buffer in UMAP + Sparse prims
- PR #1376: AUTO value for FIL algorithm
- PR #1408: Updated pickle tests to delete the pre-pickled model to prevent pointer leakage
- PR #1357: Run benchmarks multiple times for CI
- PR #1382: ARIMA optimization: move functions to C++ side
- PR #1392: Updated RF code to reduce duplication of the code
- PR #1444: UCX listener running in its own isolated thread
- PR #1445: Improved performance of FIL sparse trees
- PR #1431: Updated API docs
- PR #1441: Remove unused CUDA conda labels
- PR #1439: Match sklearn 0.22 default n_estimators for RF and fix test errors
- PR #1461: Add kneighbors to API docs

## Bug Fixes
- PR #1281: Making rng.h threadsafe
- PR #1212: Fix cmake git cloning always running configure in subprojects
- PR #1261: Fix comms build errors due to cuml++ include folder changes
- PR #1267: Update build.sh for recent change of building comms in main CMakeLists
- PR #1278: Removed incorrect overloaded instance of eigJacobi
- PR #1302: Updates for numba 0.46
- PR #1313: Updated the RF tests to set the seed and n_streams
- PR #1319: Using machineName arg passed in instead of default for ASV reporting
- PR #1326: Fix illegal memory access in make_regression (bounds issue)
- PR #1330: Fix C++ unit test utils for better handling of differences near zero
- PR #1342: Fix to prevent memory leakage in Lasso and ElasticNet
- PR #1337: Fix k-means init from preset cluster centers
- PR #1354: Fix SVM gamma=scale implementation
- PR #1344: Change other solver based methods to create solver object in init
- PR #1373: Fixing a few small bugs in make_blobs and adding asserts to pytests
- PR #1361: Improve SMO error handling
- PR #1384: Lower expectations on batched matrix tests to prevent CI failures
- PR #1380: Fix memory leaks in ARIMA
- PR #1391: Lower expectations on batched matrix tests even more
- PR #1394: Warning added in svd for cuda version 10.1
- PR #1407: Resolved RF predict issues and updated RF docstring
- PR #1401: Patch for lbfgs solver for logistic regression with no l1 penalty
- PR #1416: train_test_split numba and rmm device_array output bugfix
- PR #1419: UMAP pickle tests are using wrong n_neighbors value for trustworthiness
- PR #1438: KNN Classifier to properly return Dataframe with Dataframe input
- PR #1425: Deprecate seed and use random_state similar to Scikit-learn in train_test_split
- PR #1458: Add joblib as an explicit requirement
- PR #1474: Defer knn mnmg to 0.12 nightly builds and disable ucx-py dependency

# cuML 0.10.0 (16 Oct 2019)

## New Features
- PR #1148: C++ benchmark tool for c++/CUDA code inside cuML
- PR #1071: Selective eigen solver of cuSolver
- PR #1073: Updating RF wrappers to use FIL for GPU accelerated prediction
- PR #1104: CUDA 10.1 support
- PR #1113: prims: new batched make-symmetric-matrix primitive
- PR #1112: prims: new batched-gemv primitive
- PR #855: Added benchmark tools
- PR #1149 Add YYMMDD to version tag for nightly conda packages
- PR #892: General Gram matrices prim
- PR #912: Support Vector Machine
- PR #1274: Updated the RF score function to use GPU predict

## Improvements
- PR #961: High Peformance RF; HIST algo
- PR #1028: Dockerfile updates after dir restructure. Conda env yaml to add statsmodels as a dependency
- PR #1047: Consistent OPG interface for kmeans, based on internal libcumlprims update
- PR #763: Add examples to train_test_split documentation
- PR #1093: Unified inference kernels for different FIL algorithms
- PR #1076: Paying off some UMAP / Spectral tech debt.
- PR #1086: Ensure RegressorMixin scorer uses device arrays
- PR #1110: Adding tests to use default values of parameters of the models
- PR #1108: input_to_host_array function in input_utils for input processing to host arrays
- PR #1114: K-means: Exposing useful params, removing unused params, proxying params in Dask
- PR #1138: Implementing ANY_RANK semantics on irecv
- PR #1142: prims: expose separate InType and OutType for unaryOp and binaryOp
- PR #1115: Moving dask_make_blobs to cuml.dask.datasets. Adding conversion to dask.DataFrame
- PR #1136: CUDA 10.1 CI updates
- PR #1135: K-means: add boundary cases for kmeans||, support finer control with convergence
- PR #1163: Some more correctness improvements. Better verbose printing
- PR #1165: Adding except + in all remaining cython
- PR #1186: Using LocalCUDACluster Pytest fixture
- PR #1173: Docs: Barnes Hut TSNE documentation
- PR #1176: Use new RMM API based on Cython
- PR #1219: Adding custom bench_func and verbose logging to cuml.benchmark
- PR #1247: Improved MNMG RF error checking

## Bug Fixes

- PR #1231: RF respect number of cuda streams from cuml handle
- PR #1230: Rf bugfix memleak in regression
- PR #1208: compile dbscan bug
- PR #1016: Use correct libcumlprims version in GPU CI
- PR #1040: Update version of numba in development conda yaml files
- PR #1043: Updates to accomodate cuDF python code reorganization
- PR #1044: Remove nvidia driver installation from ci/cpu/build.sh
- PR #991: Barnes Hut TSNE Memory Issue Fixes
- PR #1075: Pinning Dask version for consistent CI results
- PR #990: Barnes Hut TSNE Memory Issue Fixes
- PR #1066: Using proper set of workers to destroy nccl comms
- PR #1072: Remove pip requirements and setup
- PR #1074: Fix flake8 CI style check
- PR #1087: Accuracy improvement for sqrt/log in RF max_feature
- PR #1088: Change straggling numba python allocations to use RMM
- PR #1106: Pinning Distributed version to match Dask for consistent CI results
- PR #1116: TSNE CUDA 10.1 Bug Fixes
- PR #1132: DBSCAN Batching Bug Fix
- PR #1162: DASK RF random seed bug fix
- PR #1164: Fix check_dtype arg handling for input_to_dev_array
- PR #1171: SVM prediction bug fix
- PR #1177: Update dask and distributed to 2.5
- PR #1204: Fix SVM crash on Turing
- PR #1199: Replaced sprintf() with snprintf() in THROW()
- PR #1205: Update dask-cuda in yml envs
- PR #1211: Fixing Dask k-means transform bug and adding test
- PR #1236: Improve fix for SMO solvers potential crash on Turing
- PR #1251: Disable compiler optimization for CUDA 10.1 for distance prims
- PR #1260: Small bugfix for major conversion in input_utils
- PR #1276: Fix float64 prediction crash in test_random_forest

# cuML 0.9.0 (21 Aug 2019)

## New Features

- PR #894: Convert RF to treelite format
- PR #826: Jones transformation of params for ARIMA models timeSeries ml-prim
- PR #697: Silhouette Score metric ml-prim
- PR #674: KL Divergence metric ml-prim
- PR #787: homogeneity, completeness and v-measure metrics ml-prim
- PR #711: Mutual Information metric ml-prim
- PR #724: Entropy metric ml-prim
- PR #766: Expose score method based on inertia for KMeans
- PR #823: prims: cluster dispersion metric
- PR #816: Added inverse_transform() for LabelEncoder
- PR #789: prims: sampling without replacement
- PR #813: prims: Col major istance prim
- PR #635: Random Forest & Decision Tree Regression (Single-GPU)
- PR #819: Forest Inferencing Library (FIL)
- PR #829: C++: enable nvtx ranges
- PR #835: Holt-Winters algorithm
- PR #837: treelite for decision forest exchange format
- PR #871: Wrapper for FIL
- PR #870: make_blobs python function
- PR #881: wrappers for accuracy_score and adjusted_rand_score functions
- PR #840: Dask RF classification and regression
- PR #870: make_blobs python function
- PR #879: import of treelite models to FIL
- PR #892: General Gram matrices prim
- PR #883: Adding MNMG Kmeans
- PR #930: Dask RF
- PR #882: TSNE - T-Distributed Stochastic Neighbourhood Embedding
- PR #624: Internals API & Graph Based Dimensionality Reductions Callback
- PR #926: Wrapper for FIL
- PR #994: Adding MPI comm impl for testing / benchmarking MNMG CUDA
- PR #960: Enable using libcumlprims for MG algorithms/prims

## Improvements
- PR #822: build: build.sh update to club all make targets together
- PR #807: Added development conda yml files
- PR #840: Require cmake >= 3.14
- PR #832: Stateless Decision Tree and Random Forest API
- PR #857: Small modifications to comms for utilizing IB w/ Dask
- PR #851: Random forest Stateless API wrappers
- PR #865: High Performance RF
- PR #895: Pretty prints arguments!
- PR #920: Add an empty marker kernel for tracing purposes
- PR #915: syncStream added to cumlCommunicator
- PR #922: Random Forest support in FIL
- PR #911: Update headers to credit CannyLabs BH TSNE implementation
- PR #918: Streamline CUDA_REL environment variable
- PR #924: kmeans: updated APIs to be stateless, refactored code for mnmg support
- PR #950: global_bias support in FIL
- PR #773: Significant improvements to input checking of all classes and common input API for Python
- PR #957: Adding docs to RF & KMeans MNMG. Small fixes for release
- PR #965: Making dask-ml a hard dependency
- PR #976: Update api.rst for new 0.9 classes
- PR #973: Use cudaDeviceGetAttribute instead of relying on cudaDeviceProp object being passed
- PR #978: Update README for 0.9
- PR #1009: Fix references to notebooks-contrib
- PR #1015: Ability to control the number of internal streams in cumlHandle_impl via cumlHandle
- PR #1175: Add more modules to docs ToC

## Bug Fixes

- PR #923: Fix misshapen level/trend/season HoltWinters output
- PR #831: Update conda package dependencies to cudf 0.9
- PR #772: Add missing cython headers to SGD and CD
- PR #849: PCA no attribute trans_input_ transform bug fix
- PR #869: Removing incorrect information from KNN Docs
- PR #885: libclang installation fix for GPUCI
- PR #896: Fix typo in comms build instructions
- PR #921: Fix build scripts using incorrect cudf version
- PR #928: TSNE Stability Adjustments
- PR #934: Cache cudaDeviceProp in cumlHandle for perf reasons
- PR #932: Change default param value for RF classifier
- PR #949: Fix dtype conversion tests for unsupported cudf dtypes
- PR #908: Fix local build generated file ownerships
- PR #983: Change RF max_depth default to 16
- PR #987: Change default values for knn
- PR #988: Switch to exact tsne
- PR #991: Cleanup python code in cuml.dask.cluster
- PR #996: ucx_initialized being properly set in CommsContext
- PR #1007: Throws a well defined error when mutigpu is not enabled
- PR #1018: Hint location of nccl in build.sh for CI
- PR #1022: Using random_state to make K-Means MNMG tests deterministic
- PR #1034: Fix typos and formatting issues in RF docs
- PR #1052: Fix the rows_sample dtype to float

# cuML 0.8.0 (27 June 2019)

## New Features

- PR #652: Adjusted Rand Index metric ml-prim
- PR #679: Class label manipulation ml-prim
- PR #636: Rand Index metric ml-prim
- PR #515: Added Random Projection feature
- PR #504: Contingency matrix ml-prim
- PR #644: Add train_test_split utility for cuDF dataframes
- PR #612: Allow Cuda Array Interface, Numba inputs and input code refactor
- PR #641: C: Separate C-wrapper library build to generate libcuml.so
- PR #631: Add nvcategory based ordinal label encoder
- PR #681: Add MBSGDClassifier and MBSGDRegressor classes around SGD
- PR #705: Quasi Newton solver and LogisticRegression Python classes
- PR #670: Add test skipping functionality to build.sh
- PR #678: Random Forest Python class
- PR #684: prims: make_blobs primitive
- PR #673: prims: reduce cols by key primitive
- PR #812: Add cuML Communications API & consolidate Dask cuML

## Improvements

- PR #597: C++ cuML and ml-prims folder refactor
- PR #590: QN Recover from numeric errors
- PR #482: Introduce cumlHandle for pca and tsvd
- PR #573: Remove use of unnecessary cuDF column and series copies
- PR #601: Cython PEP8 cleanup and CI integration
- PR #596: Introduce cumlHandle for ols and ridge
- PR #579: Introduce cumlHandle for cd and sgd, and propagate C++ errors in cython level for cd and sgd
- PR #604: Adding cumlHandle to kNN, spectral methods, and UMAP
- PR #616: Enable clang-format for enforcing coding style
- PR #618: CI: Enable copyright header checks
- PR #622: Updated to use 0.8 dependencies
- PR #626: Added build.sh script, updated CI scripts and documentation
- PR #633: build: Auto-detection of GPU_ARCHS during cmake
- PR #650: Moving brute force kNN to prims. Creating stateless kNN API.
- PR #662: C++: Bulk clang-format updates
- PR #671: Added pickle pytests and correct pickling of Base class
- PR #675: atomicMin/Max(float, double) with integer atomics and bit flipping
- PR #677: build: 'deep-clean' to build.sh to clean faiss build as well
- PR #683: Use stateless c++ API in KNN so that it can be pickled properly
- PR #686: Use stateless c++ API in UMAP so that it can be pickled properly
- PR #695: prims: Refactor pairwise distance
- PR #707: Added stress test and updated documentation for RF
- PR #701: Added emacs temporary file patterns to .gitignore
- PR #606: C++: Added tests for host_buffer and improved device_buffer and host_buffer implementation
- PR #726: Updated RF docs and stress test
- PR #730: Update README and RF docs for 0.8
- PR #744: Random projections generating binomial on device. Fixing tests.
- PR #741: Update API docs for 0.8
- PR #754: Pickling of UMAP/KNN
- PR #753: Made PCA and TSVD picklable
- PR #746: LogisticRegression and QN API docstrings
- PR #820: Updating DEVELOPER GUIDE threading guidelines

## Bug Fixes
- PR #584: Added missing virtual destructor to deviceAllocator and hostAllocator
- PR #620: C++: Removed old unit-test files in ml-prims
- PR #627: C++: Fixed dbscan crash issue filed in 613
- PR #640: Remove setuptools from conda run dependency
- PR #646: Update link in contributing.md
- PR #649: Bug fix to LinAlg::reduce_rows_by_key prim filed in issue #648
- PR #666: fixes to gitutils.py to resolve both string decode and handling of uncommitted files
- PR #676: Fix template parameters in `bernoulli()` implementation.
- PR #685: Make CuPy optional to avoid nccl conda package conflicts
- PR #687: prims: updated tolerance for reduce_cols_by_key unit-tests
- PR #689: Removing extra prints from NearestNeighbors cython
- PR #718: Bug fix for DBSCAN and increasing batch size of sgd
- PR #719: Adding additional checks for dtype of the data
- PR #736: Bug fix for RF wrapper and .cu print function
- PR #547: Fixed issue if C++ compiler is specified via CXX during configure.
- PR #759: Configure Sphinx to render params correctly
- PR #762: Apply threshold to remove flakiness of UMAP tests.
- PR #768: Fixing memory bug from stateless refactor
- PR #782: Nearest neighbors checking properly whether memory should be freed
- PR #783: UMAP was using wrong size for knn computation
- PR #776: Hotfix for self.variables in RF
- PR #777: Fix numpy input bug
- PR #784: Fix jit of shuffle_idx python function
- PR #790: Fix rows_sample input type for RF
- PR #793: Fix for dtype conversion utility for numba arrays without cupy installed
- PR #806: Add a seed for sklearn model in RF test file
- PR #843: Rf quantile fix

# cuML 0.7.0 (10 May 2019)

## New Features

- PR #405: Quasi-Newton GLM Solvers
- PR #277: Add row- and column-wise weighted mean primitive
- PR #424: Add a grid-sync struct for inter-block synchronization
- PR #430: Add R-Squared Score to ml primitives
- PR #463: Add matrix gather to ml primitives
- PR #435: Expose cumlhandle in cython + developer guide
- PR #455: Remove default-stream arguement across ml-prims and cuML
- PR #375: cuml cpp shared library renamed to libcuml++.so
- PR #460: Random Forest & Decision Trees (Single-GPU, Classification)
- PR #491: Add doxygen build target for ml-prims
- PR #505: Add R-Squared Score to python interface
- PR #507: Add coordinate descent for lasso and elastic-net
- PR #511: Add a minmax ml-prim
- PR #516: Added Trustworthiness score feature
- PR #520: Add local build script to mimic gpuCI
- PR #503: Add column-wise matrix sort primitive
- PR #525: Add docs build script to cuML
- PR #528: Remove current KMeans and replace it with a new single GPU implementation built using ML primitives

## Improvements

- PR #481: Refactoring Quasi-Newton to use cumlHandle
- PR #467: Added validity check on cumlHandle_t
- PR #461: Rewrote permute and added column major version
- PR #440: README updates
- PR #295: Improve build-time and the interface e.g., enable bool-OutType, for distance()
- PR #390: Update docs version
- PR #272: Add stream parameters to cublas and cusolver wrapper functions
- PR #447: Added building and running mlprims tests to CI
- PR #445: Lower dbscan memory usage by computing adjacency matrix directly
- PR #431: Add support for fancy iterator input types to LinAlg::reduce_rows_by_key
- PR #394: Introducing cumlHandle API to dbscan and add example
- PR #500: Added CI check for black listed CUDA Runtime API calls
- PR #475: exposing cumlHandle for dbscan from python-side
- PR #395: Edited the CONTRIBUTING.md file
- PR #407: Test files to run stress, correctness and unit tests for cuml algos
- PR #512: generic copy method for copying buffers between device/host
- PR #533: Add cudatoolkit conda dependency
- PR #524: Use cmake find blas and find lapack to pass configure options to faiss
- PR #527: Added notes on UMAP differences from reference implementation
- PR #540: Use latest release version in update-version CI script
- PR #552: Re-enable assert in kmeans tests with xfail as needed
- PR #581: Add shared memory fast col major to row major function back with bound checks
- PR #592: More efficient matrix copy/reverse methods
- PR #721: Added pickle tests for DBSCAN and Random Projections

## Bug Fixes

- PR #334: Fixed segfault in `ML::cumlHandle_impl::destroyResources`
- PR #349: Developer guide clarifications for cumlHandle and cumlHandle_impl
- PR #398: Fix CI scripts to allow nightlies to be uploaded
- PR #399: Skip PCA tests to allow CI to run with driver 418
- PR #422: Issue in the PCA tests was solved and CI can run with driver 418
- PR #409: Add entry to gitmodules to ignore build artifacts
- PR #412: Fix for svdQR function in ml-prims
- PR #438: Code that depended on FAISS was building everytime.
- PR #358: Fixed an issue when switching streams on MLCommon::device_buffer and MLCommon::host_buffer
- PR #434: Fixing bug in CSR tests
- PR #443: Remove defaults channel from ci scripts
- PR #384: 64b index arithmetic updates to the kernels inside ml-prims
- PR #459: Fix for runtime library path of pip package
- PR #464: Fix for C++11 destructor warning in qn
- PR #466: Add support for column-major in LinAlg::*Norm methods
- PR #465: Fixing deadlock issue in GridSync due to consecutive sync calls
- PR #468: Fix dbscan example build failure
- PR #470: Fix resource leakage in Kalman filter python wrapper
- PR #473: Fix gather ml-prim test for change in rng uniform API
- PR #477: Fixes default stream initialization in cumlHandle
- PR #480: Replaced qn_fit() declaration with #include of file containing definition to fix linker error
- PR #495: Update cuDF and RMM versions in GPU ci test scripts
- PR #499: DEVELOPER_GUIDE.md: fixed links and clarified ML::detail::streamSyncer example
- PR #506: Re enable ml-prim tests in CI
- PR #508: Fix for an error with default argument in LinAlg::meanSquaredError
- PR #519: README.md Updates and adding BUILD.md back
- PR #526: Fix the issue of wrong results when fit and transform of PCA are called separately
- PR #531: Fixing missing arguments in updateDevice() for RF
- PR #543: Exposing dbscan batch size through cython API and fixing broken batching
- PR #551: Made use of ZLIB_LIBRARIES consistent between ml_test and ml_mg_test
- PR #557: Modified CI script to run cuML tests before building mlprims and removed lapack flag
- PR #578: Updated Readme.md to add lasso and elastic-net
- PR #580: Fixing cython garbage collection bug in KNN
- PR #577: Use find libz in prims cmake
- PR #594: fixed cuda-memcheck mean_center test failures


# cuML 0.6.1 (09 Apr 2019)

## Bug Fixes

- PR #462 Runtime library path fix for cuML pip package


# cuML 0.6.0 (22 Mar 2019)

## New Features

- PR #249: Single GPU Stochastic Gradient Descent for linear regression, logistic regression, and linear svm with L1, L2, and elastic-net penalties.
- PR #247: Added "proper" CUDA API to cuML
- PR #235: NearestNeighbors MG Support
- PR #261: UMAP Algorithm
- PR #290: NearestNeighbors numpy MG Support
- PR #303: Reusable spectral embedding / clustering
- PR #325: Initial support for single process multi-GPU OLS and tSVD
- PR #271: Initial support for hyperparameter optimization with dask for many models

## Improvements

- PR #144: Dockerfile update and docs for LinearRegression and Kalman Filter.
- PR #168: Add /ci/gpu/build.sh file to cuML
- PR #167: Integrating full-n-final ml-prims repo inside cuml
- PR #198: (ml-prims) Removal of *MG calls + fixed a bug in permute method
- PR #194: Added new ml-prims for supporting LASSO regression.
- PR #114: Building faiss C++ api into libcuml
- PR #64: Using FAISS C++ API in cuML and exposing bindings through cython
- PR #208: Issue ml-common-3: Math.h: swap thrust::for_each with binaryOp,unaryOp
- PR #224: Improve doc strings for readable rendering with readthedocs
- PR #209: Simplify README.md, move build instructions to BUILD.md
- PR #218: Fix RNG to use given seed and adjust RNG test tolerances.
- PR #225: Support for generating random integers
- PR #215: Refactored LinAlg::norm to Stats::rowNorm and added Stats::colNorm
- PR #234: Support for custom output type and passing index value to main_op in *Reduction kernels
- PR #230: Refactored the cuda_utils header
- PR #236: Refactored cuml python package structure to be more sklearn like
- PR #232: Added reduce_rows_by_key
- PR #246: Support for 2 vectors in the matrix vector operator
- PR #244: Fix for single GPU OLS and Ridge to support one column training data
- PR #271: Added get_params and set_params functions for linear and ridge regression
- PR #253: Fix for issue #250-reduce_rows_by_key failed memcheck for small nkeys
- PR #269: LinearRegression, Ridge Python docs update and cleaning
- PR #322: set_params updated
- PR #237: Update build instructions
- PR #275: Kmeans use of faster gpu_matrix
- PR #288: Add n_neighbors to NearestNeighbors constructor
- PR #302: Added FutureWarning for deprecation of current kmeans algorithm
- PR #312: Last minute cleanup before release
- PR #315: Documentation updating and enhancements
- PR #330: Added ignored argument to pca.fit_transform to map to sklearn's implemenation
- PR #342: Change default ABI to ON
- PR #572: Pulling DBSCAN components into reusable primitives


## Bug Fixes

- PR #193: Fix AttributeError in PCA and TSVD
- PR #211: Fixing inconsistent use of proper batch size calculation in DBSCAN
- PR #202: Adding back ability for users to define their own BLAS
- PR #201: Pass CMAKE CUDA path to faiss/configure script
- PR #200 Avoid using numpy via cimport in KNN
- PR #228: Bug fix: LinAlg::unaryOp with 0-length input
- PR #279: Removing faiss-gpu references in README
- PR #321: Fix release script typo
- PR #327: Update conda requirements for version 0.6 requirements
- PR #352: Correctly calculating numpy chunk sizing for kNN
- PR #345: Run python import as part of package build to trigger compilation
- PR #347: Lowering memory usage of kNN.
- PR #355: Fixing issues with very large numpy inputs to SPMG OLS and tSVD.
- PR #357: Removing FAISS requirement from README
- PR #362: Fix for matVecOp crashing on large input sizes
- PR #366: Index arithmetic issue fix with TxN_t class
- PR #376: Disabled kmeans tests since they are currently too sensitive (see #71)
- PR #380: Allow arbitrary data size on ingress for numba_utils.row_matrix
- PR #385: Fix for long import cuml time in containers and fix for setup_pip
- PR #630: Fixing a missing kneighbors in nearest neighbors python proxy

# cuML 0.5.1 (05 Feb 2019)

## Bug Fixes

- PR #189 Avoid using numpy via cimport to prevent ABI issues in Cython compilation


# cuML 0.5.0 (28 Jan 2019)

## New Features

- PR #66: OLS Linear Regression
- PR #44: Distance calculation ML primitives
- PR #69: Ridge (L2 Regularized) Linear Regression
- PR #103: Linear Kalman Filter
- PR #117: Pip install support
- PR #64: Device to device support from cuML device pointers into FAISS

## Improvements

- PR #56: Make OpenMP optional for building
- PR #67: Github issue templates
- PR #44: Refactored DBSCAN to use ML primitives
- PR #91: Pytest cleanup and sklearn toyset datasets based pytests for kmeans and dbscan
- PR #75: C++ example to use kmeans
- PR #117: Use cmake extension to find any zlib installed in system
- PR #94: Add cmake flag to set ABI compatibility
- PR #139: Move thirdparty submodules to root and add symlinks to new locations
- PR #151: Replace TravisCI testing and conda pkg builds with gpuCI
- PR #164: Add numba kernel for faster column to row major transform
- PR #114: Adding FAISS to cuml build

## Bug Fixes

- PR #48: CUDA 10 compilation warnings fix
- PR #51: Fixes to Dockerfile and docs for new build system
- PR #72: Fixes for GCC 7
- PR #96: Fix for kmeans stack overflow with high number of clusters
- PR #105: Fix for AttributeError in kmeans fit method
- PR #113: Removed old  glm python/cython files
- PR #118: Fix for AttributeError in kmeans predict method
- PR #125: Remove randomized solver option from PCA python bindings


# cuML 0.4.0 (05 Dec 2018)

## New Features

## Improvements

- PR #42: New build system: separation of libcuml.so and cuml python package
- PR #43: Added changelog.md

## Bug Fixes


# cuML 0.3.0 (30 Nov 2018)

## New Features

- PR #33: Added ability to call cuML algorithms using numpy arrays

## Improvements

- PR #24: Fix references of python package from cuML to cuml and start using versioneer for better versioning
- PR #40: Added support for refactored cuDF 0.3.0, updated Conda files
- PR #33: Major python test cleaning, all tests pass with cuDF 0.2.0 and 0.3.0. Preparation for new build system
- PR #34: Updated batch count calculation logic in DBSCAN
- PR #35: Beginning of DBSCAN refactor to use cuML mlprims and general improvements

## Bug Fixes

- PR #30: Fixed batch size bug in DBSCAN that caused crash. Also fixed various locations for potential integer overflows
- PR #28: Fix readthedocs build documentation
- PR #29: Fix pytests for cuml name change from cuML
- PR #33: Fixed memory bug that would cause segmentation faults due to numba releasing memory before it was used. Also fixed row major/column major bugs for different algorithms
- PR #36: Fix kmeans gtest to use device data
- PR #38: cuda\_free bug removed that caused google tests to sometimes pass and sometimes fail randomly
- PR #39: Updated cmake to correctly link with CUDA libraries, add CUDA runtime linking and include source files in compile target

# cuML 0.2.0 (02 Nov 2018)

## New Features

- PR #11: Kmeans algorithm added
- PR #7: FAISS KNN wrapper added
- PR #21: Added Conda install support

## Improvements

- PR #15: Added compatibility with cuDF (from prior pyGDF)
- PR #13: Added FAISS to Dockerfile
- PR #21: Added TravisCI build system for CI and Conda builds

## Bug Fixes

- PR #4: Fixed explained variance bug in TSVD
- PR #5: Notebook bug fixes and updated results


# cuML 0.1.0

Initial release including PCA, TSVD, DBSCAN, ml-prims and cython wrappers<|MERGE_RESOLUTION|>--- conflicted
+++ resolved
@@ -76,11 +76,8 @@
 - PR #2195: Separating fit and transform calls in SG, MNMG PCA to save transform array memory consumption
 - PR #2201: Re-enabling UMAP repro tests
 - PR #2196: Updates to benchmarks. Moving notebook
-<<<<<<< HEAD
 - PR #2208: Coordinate Descent, Lasso and ElasticNet CumlArray updates
-=======
 - PR #2205: Use timeout to add 2 hour hard limit to dask tests
->>>>>>> 612e9736
 
 ## Bug Fixes
 - PR #1939: Fix syntax error in cuml.common.array
