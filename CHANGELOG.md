--- conflicted
+++ resolved
@@ -42,11 +42,8 @@
 - PR #2118: Updating SGD & mini-batch estimators to use CumlArray
 - PR #2120: Speeding up dask RandomForest tests
 - PR #1883: Use CumlArray in ARIMA
-<<<<<<< HEAD
+- PR #2135: A few optimizations to UMAP fuzzy simplicial set
 - PR #2098: Renaming .h to .cuh in decision_tree, glm, pca
-=======
-- PR #2135: A few optimizations to UMAP fuzzy simplicial set
->>>>>>> 3a49dded
 
 ## Bug Fixes
 - PR #1939: Fix syntax error in cuml.common.array
