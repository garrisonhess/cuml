--- conflicted
+++ resolved
@@ -38,11 +38,8 @@
 - PR #930: Dask RF
 - PR #882: TSNE - T-Distributed Stochastic Neighbourhood Embedding
 - PR #926: Wrapper for FIL
-<<<<<<< HEAD
 - PR #994: Adding MPI comm impl for testing / benchmarking MNMG CUDA
-=======
 - PR #960: Enable using libcumlprims for MG algorithms/prims
->>>>>>> b5af5e18
 
 ## Improvements
 - PR #822: build: build.sh update to club all make targets together
