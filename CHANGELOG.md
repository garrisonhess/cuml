--- conflicted
+++ resolved
@@ -3,11 +3,8 @@
 ## New Features
 - PR #1129: C++: Separate include folder for C++ API distribution
 - PR #1242: Initial implementation of FIL sparse forests
-<<<<<<< HEAD
+- PR #1285: Fea minimum impurity decrease RF param
 - PR #1301: Add make_regression to generate regression datasets
-=======
-- PR #1285: Fea minimum impurity decrease RF param
->>>>>>> b1960627
 
 ## Improvements
 - PR #1170: Use git to clone subprojects instead of git submodules
