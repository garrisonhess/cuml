# cuML 0.10.0 (Date TBD)

## New Features
- PR #1071: Selective eigen solver of cuSolver 

- PR #1073: Updating RF wrappers to use FIL for GPU accelerated prediction

## Improvements
- PR #961: High Peformance RF; HIST algo
- PR #1028: Dockerfile updates after dir restructure. Conda env yaml to add statsmodels as a dependency
- PR #763: Add examples to train_test_split documentation
<<<<<<< HEAD
- PR #1093: Unified inference kernels for different FIL algorithms
=======
- PR #1076: Paying off some UMAP / Spectral tech debt. 
- PR #1086: Ensure RegressorMixin scorer uses device arrays
>>>>>>> 37b3bcc0

## Bug Fixes

- PR #1016: Use correct libcumlprims version in GPU CI
- PR #1040: Update version of numba in development conda yaml files
- PR #1043: Updates to accomodate cuDF python code reorganization
- PR #1044: Remove nvidia driver installation from ci/cpu/build.sh
- PR #991: Barnes Hut TSNE Memory Issue Fixes
- PR #1075: Pinning Dask version for consistent CI results
- PR #990: Barnes Hut TSNE Memory Issue Fixes
- PR #1066: Using proper set of workers to destroy nccl comms
- PR #1072: Remove pip requirements and setup
- PR #1074: Fix flake8 CI style check
- PR #1088: Change straggling numba python allocations to use RMM

# cuML 0.9.0 (21 Aug 2019)

## New Features

- PR #894: Convert RF to treelite format
- PR #826: Jones transformation of params for ARIMA models timeSeries ml-prim
- PR #697: Silhouette Score metric ml-prim
- PR #674: KL Divergence metric ml-prim
- PR #787: homogeneity, completeness and v-measure metrics ml-prim
- PR #711: Mutual Information metric ml-prim
- PR #724: Entropy metric ml-prim
- PR #766: Expose score method based on inertia for KMeans
- PR #823: prims: cluster dispersion metric
- PR #816: Added inverse_transform() for LabelEncoder
- PR #789: prims: sampling without replacement
- PR #813: prims: Col major istance prim
- PR #635: Random Forest & Decision Tree Regression (Single-GPU)
- PR #819: Forest Inferencing Library (FIL)
- PR #829: C++: enable nvtx ranges
- PR #835: Holt-Winters algorithm
- PR #837: treelite for decision forest exchange format
- PR #871: Wrapper for FIL
- PR #870: make_blobs python function
- PR #881: wrappers for accuracy_score and adjusted_rand_score functions
- PR #840: Dask RF classification and regression
- PR #870: make_blobs python function
- PR #879: import of treelite models to FIL
- PR #892: General Gram matrices prim
- PR #883: Adding MNMG Kmeans
- PR #930: Dask RF
- PR #882: TSNE - T-Distributed Stochastic Neighbourhood Embedding
- PR #624: Internals API & Graph Based Dimensionality Reductions Callback
- PR #926: Wrapper for FIL
- PR #960: Enable using libcumlprims for MG algorithms/prims

## Improvements
- PR #822: build: build.sh update to club all make targets together
- PR #807: Added development conda yml files
- PR #840: Require cmake >= 3.14
- PR #832: Stateless Decision Tree and Random Forest API
- PR #857: Small modifications to comms for utilizing IB w/ Dask
- PR #851: Random forest Stateless API wrappers
- PR #865: High Performance RF
- PR #895: Pretty prints arguments!
- PR #920: Add an empty marker kernel for tracing purposes
- PR #915: syncStream added to cumlCommunicator
- PR #922: Random Forest support in FIL
- PR #911: Update headers to credit CannyLabs BH TSNE implementation
- PR #918: Streamline CUDA_REL environment variable
- PR #924: kmeans: updated APIs to be stateless, refactored code for mnmg support
- PR #950: global_bias support in FIL
- PR #773: Significant improvements to input checking of all classes and common input API for Python
- PR #957: Adding docs to RF & KMeans MNMG. Small fixes for release
- PR #965: Making dask-ml a hard dependency
- PR #976: Update api.rst for new 0.9 classes
- PR #973: Use cudaDeviceGetAttribute instead of relying on cudaDeviceProp object being passed
- PR #978: Update README for 0.9
- PR #1009: Fix references to notebooks-contrib

## Bug Fixes

- PR #923: Fix misshapen level/trend/season HoltWinters output
- PR #831: Update conda package dependencies to cudf 0.9
- PR #772: Add missing cython headers to SGD and CD
- PR #849: PCA no attribute trans_input_ transform bug fix
- PR #869: Removing incorrect information from KNN Docs
- PR #885: libclang installation fix for GPUCI
- PR #896: Fix typo in comms build instructions
- PR #921: Fix build scripts using incorrect cudf version
- PR #928: TSNE Stability Adjustments
- PR #934: Cache cudaDeviceProp in cumlHandle for perf reasons
- PR #932: Change default param value for RF classifier
- PR #949: Fix dtype conversion tests for unsupported cudf dtypes
- PR #908: Fix local build generated file ownerships
- PR #983: Change RF max_depth default to 16
- PR #987: Change default values for knn
- PR #988: Switch to exact tsne
- PR #991: Cleanup python code in cuml.dask.cluster
- PR #996: ucx_initialized being properly set in CommsContext
- PR #1007: Throws a well defined error when mutigpu is not enabled
- PR #1018: Hint location of nccl in build.sh for CI
- PR #1022: Using random_state to make K-Means MNMG tests deterministic
- PR #1034: Fix typos and formatting issues in RF docs

# cuML 0.8.0 (27 June 2019)

## New Features

- PR #652: Adjusted Rand Index metric ml-prim
- PR #679: Class label manipulation ml-prim
- PR #636: Rand Index metric ml-prim
- PR #515: Added Random Projection feature
- PR #504: Contingency matrix ml-prim
- PR #644: Add train_test_split utility for cuDF dataframes
- PR #612: Allow Cuda Array Interface, Numba inputs and input code refactor
- PR #641: C: Separate C-wrapper library build to generate libcuml.so
- PR #631: Add nvcategory based ordinal label encoder
- PR #681: Add MBSGDClassifier and MBSGDRegressor classes around SGD
- PR #705: Quasi Newton solver and LogisticRegression Python classes
- PR #670: Add test skipping functionality to build.sh
- PR #678: Random Forest Python class
- PR #684: prims: make_blobs primitive
- PR #673: prims: reduce cols by key primitive
- PR #812: Add cuML Communications API & consolidate Dask cuML

## Improvements

- PR #597: C++ cuML and ml-prims folder refactor
- PR #590: QN Recover from numeric errors
- PR #482: Introduce cumlHandle for pca and tsvd
- PR #573: Remove use of unnecessary cuDF column and series copies
- PR #601: Cython PEP8 cleanup and CI integration
- PR #596: Introduce cumlHandle for ols and ridge
- PR #579: Introduce cumlHandle for cd and sgd, and propagate C++ errors in cython level for cd and sgd
- PR #604: Adding cumlHandle to kNN, spectral methods, and UMAP
- PR #616: Enable clang-format for enforcing coding style
- PR #618: CI: Enable copyright header checks
- PR #622: Updated to use 0.8 dependencies
- PR #626: Added build.sh script, updated CI scripts and documentation
- PR #633: build: Auto-detection of GPU_ARCHS during cmake
- PR #650: Moving brute force kNN to prims. Creating stateless kNN API.
- PR #662: C++: Bulk clang-format updates
- PR #671: Added pickle pytests and correct pickling of Base class
- PR #675: atomicMin/Max(float, double) with integer atomics and bit flipping
- PR #677: build: 'deep-clean' to build.sh to clean faiss build as well
- PR #683: Use stateless c++ API in KNN so that it can be pickled properly
- PR #686: Use stateless c++ API in UMAP so that it can be pickled properly
- PR #695: prims: Refactor pairwise distance
- PR #707: Added stress test and updated documentation for RF
- PR #701: Added emacs temporary file patterns to .gitignore
- PR #606: C++: Added tests for host_buffer and improved device_buffer and host_buffer implementation
- PR #726: Updated RF docs and stress test
- PR #730: Update README and RF docs for 0.8
- PR #744: Random projections generating binomial on device. Fixing tests.
- PR #741: Update API docs for 0.8
- PR #754: Pickling of UMAP/KNN
- PR #753: Made PCA and TSVD picklable
- PR #746: LogisticRegression and QN API docstrings

## Bug Fixes
- PR #584: Added missing virtual destructor to deviceAllocator and hostAllocator
- PR #620: C++: Removed old unit-test files in ml-prims
- PR #627: C++: Fixed dbscan crash issue filed in 613
- PR #640: Remove setuptools from conda run dependency
- PR #646: Update link in contributing.md
- PR #649: Bug fix to LinAlg::reduce_rows_by_key prim filed in issue #648
- PR #666: fixes to gitutils.py to resolve both string decode and handling of uncommitted files
- PR #676: Fix template parameters in `bernoulli()` implementation.
- PR #685: Make CuPy optional to avoid nccl conda package conflicts
- PR #687: prims: updated tolerance for reduce_cols_by_key unit-tests
- PR #689: Removing extra prints from NearestNeighbors cython
- PR #718: Bug fix for DBSCAN and increasing batch size of sgd
- PR #719: Adding additional checks for dtype of the data
- PR #736: Bug fix for RF wrapper and .cu print function
- PR #547: Fixed issue if C++ compiler is specified via CXX during configure.
- PR #759: Configure Sphinx to render params correctly
- PR #762: Apply threshold to remove flakiness of UMAP tests.
- PR #768: Fixing memory bug from stateless refactor
- PR #782: Nearest neighbors checking properly whether memory should be freed
- PR #783: UMAP was using wrong size for knn computation
- PR #776: Hotfix for self.variables in RF
- PR #777: Fix numpy input bug
- PR #784: Fix jit of shuffle_idx python function
- PR #790: Fix rows_sample input type for RF
- PR #793: Fix for dtype conversion utility for numba arrays without cupy installed
- PR #806: Add a seed for sklearn model in RF test file
- PR #843: Rf quantile fix

# cuML 0.7.0 (10 May 2019)

## New Features

- PR #405: Quasi-Newton GLM Solvers
- PR #277: Add row- and column-wise weighted mean primitive
- PR #424: Add a grid-sync struct for inter-block synchronization
- PR #430: Add R-Squared Score to ml primitives
- PR #463: Add matrix gather to ml primitives
- PR #435: Expose cumlhandle in cython + developer guide
- PR #455: Remove default-stream arguement across ml-prims and cuML
- PR #375: cuml cpp shared library renamed to libcuml++.so
- PR #460: Random Forest & Decision Trees (Single-GPU, Classification)
- PR #491: Add doxygen build target for ml-prims
- PR #505: Add R-Squared Score to python interface
- PR #507: Add coordinate descent for lasso and elastic-net
- PR #511: Add a minmax ml-prim
- PR #516: Added Trustworthiness score feature
- PR #520: Add local build script to mimic gpuCI
- PR #503: Add column-wise matrix sort primitive
- PR #525: Add docs build script to cuML
- PR #528: Remove current KMeans and replace it with a new single GPU implementation built using ML primitives

## Improvements

- PR #481: Refactoring Quasi-Newton to use cumlHandle
- PR #467: Added validity check on cumlHandle_t
- PR #461: Rewrote permute and added column major version
- PR #440: README updates
- PR #295: Improve build-time and the interface e.g., enable bool-OutType, for distance()
- PR #390: Update docs version
- PR #272: Add stream parameters to cublas and cusolver wrapper functions
- PR #447: Added building and running mlprims tests to CI
- PR #445: Lower dbscan memory usage by computing adjacency matrix directly
- PR #431: Add support for fancy iterator input types to LinAlg::reduce_rows_by_key
- PR #394: Introducing cumlHandle API to dbscan and add example
- PR #500: Added CI check for black listed CUDA Runtime API calls
- PR #475: exposing cumlHandle for dbscan from python-side
- PR #395: Edited the CONTRIBUTING.md file
- PR #407: Test files to run stress, correctness and unit tests for cuml algos
- PR #512: generic copy method for copying buffers between device/host
- PR #533: Add cudatoolkit conda dependency
- PR #524: Use cmake find blas and find lapack to pass configure options to faiss
- PR #527: Added notes on UMAP differences from reference implementation
- PR #540: Use latest release version in update-version CI script
- PR #552: Re-enable assert in kmeans tests with xfail as needed
- PR #581: Add shared memory fast col major to row major function back with bound checks
- PR #592: More efficient matrix copy/reverse methods
- PR #721: Added pickle tests for DBSCAN and Random Projections

## Bug Fixes

- PR #334: Fixed segfault in `ML::cumlHandle_impl::destroyResources`
- PR #349: Developer guide clarifications for cumlHandle and cumlHandle_impl
- PR #398: Fix CI scripts to allow nightlies to be uploaded
- PR #399: Skip PCA tests to allow CI to run with driver 418
- PR #422: Issue in the PCA tests was solved and CI can run with driver 418
- PR #409: Add entry to gitmodules to ignore build artifacts
- PR #412: Fix for svdQR function in ml-prims
- PR #438: Code that depended on FAISS was building everytime.
- PR #358: Fixed an issue when switching streams on MLCommon::device_buffer and MLCommon::host_buffer
- PR #434: Fixing bug in CSR tests
- PR #443: Remove defaults channel from ci scripts
- PR #384: 64b index arithmetic updates to the kernels inside ml-prims
- PR #459: Fix for runtime library path of pip package
- PR #464: Fix for C++11 destructor warning in qn
- PR #466: Add support for column-major in LinAlg::*Norm methods
- PR #465: Fixing deadlock issue in GridSync due to consecutive sync calls
- PR #468: Fix dbscan example build failure
- PR #470: Fix resource leakage in Kalman filter python wrapper
- PR #473: Fix gather ml-prim test for change in rng uniform API
- PR #477: Fixes default stream initialization in cumlHandle
- PR #480: Replaced qn_fit() declaration with #include of file containing definition to fix linker error
- PR #495: Update cuDF and RMM versions in GPU ci test scripts
- PR #499: DEVELOPER_GUIDE.md: fixed links and clarified ML::detail::streamSyncer example
- PR #506: Re enable ml-prim tests in CI
- PR #508: Fix for an error with default argument in LinAlg::meanSquaredError
- PR #519: README.md Updates and adding BUILD.md back
- PR #526: Fix the issue of wrong results when fit and transform of PCA are called separately
- PR #531: Fixing missing arguments in updateDevice() for RF
- PR #543: Exposing dbscan batch size through cython API and fixing broken batching
- PR #551: Made use of ZLIB_LIBRARIES consistent between ml_test and ml_mg_test
- PR #557: Modified CI script to run cuML tests before building mlprims and removed lapack flag
- PR #578: Updated Readme.md to add lasso and elastic-net
- PR #580: Fixing cython garbage collection bug in KNN
- PR #577: Use find libz in prims cmake
- PR #594: fixed cuda-memcheck mean_center test failures


# cuML 0.6.1 (09 Apr 2019)

## Bug Fixes

- PR #462 Runtime library path fix for cuML pip package


# cuML 0.6.0 (22 Mar 2019)

## New Features

- PR #249: Single GPU Stochastic Gradient Descent for linear regression, logistic regression, and linear svm with L1, L2, and elastic-net penalties.
- PR #247: Added "proper" CUDA API to cuML
- PR #235: NearestNeighbors MG Support
- PR #261: UMAP Algorithm
- PR #290: NearestNeighbors numpy MG Support
- PR #303: Reusable spectral embedding / clustering
- PR #325: Initial support for single process multi-GPU OLS and tSVD
- PR #271: Initial support for hyperparameter optimization with dask for many models

## Improvements

- PR #144: Dockerfile update and docs for LinearRegression and Kalman Filter.
- PR #168: Add /ci/gpu/build.sh file to cuML
- PR #167: Integrating full-n-final ml-prims repo inside cuml
- PR #198: (ml-prims) Removal of *MG calls + fixed a bug in permute method
- PR #194: Added new ml-prims for supporting LASSO regression.
- PR #114: Building faiss C++ api into libcuml
- PR #64: Using FAISS C++ API in cuML and exposing bindings through cython
- PR #208: Issue ml-common-3: Math.h: swap thrust::for_each with binaryOp,unaryOp
- PR #224: Improve doc strings for readable rendering with readthedocs
- PR #209: Simplify README.md, move build instructions to BUILD.md
- PR #218: Fix RNG to use given seed and adjust RNG test tolerances.
- PR #225: Support for generating random integers
- PR #215: Refactored LinAlg::norm to Stats::rowNorm and added Stats::colNorm
- PR #234: Support for custom output type and passing index value to main_op in *Reduction kernels
- PR #230: Refactored the cuda_utils header
- PR #236: Refactored cuml python package structure to be more sklearn like
- PR #232: Added reduce_rows_by_key
- PR #246: Support for 2 vectors in the matrix vector operator
- PR #244: Fix for single GPU OLS and Ridge to support one column training data
- PR #271: Added get_params and set_params functions for linear and ridge regression
- PR #253: Fix for issue #250-reduce_rows_by_key failed memcheck for small nkeys
- PR #269: LinearRegression, Ridge Python docs update and cleaning
- PR #322: set_params updated
- PR #237: Update build instructions
- PR #275: Kmeans use of faster gpu_matrix
- PR #288: Add n_neighbors to NearestNeighbors constructor
- PR #302: Added FutureWarning for deprecation of current kmeans algorithm
- PR #312: Last minute cleanup before release
- PR #315: Documentation updating and enhancements
- PR #330: Added ignored argument to pca.fit_transform to map to sklearn's implemenation
- PR #342: Change default ABI to ON
- PR #572: Pulling DBSCAN components into reusable primitives


## Bug Fixes

- PR #193: Fix AttributeError in PCA and TSVD
- PR #211: Fixing inconsistent use of proper batch size calculation in DBSCAN
- PR #202: Adding back ability for users to define their own BLAS
- PR #201: Pass CMAKE CUDA path to faiss/configure script
- PR #200 Avoid using numpy via cimport in KNN
- PR #228: Bug fix: LinAlg::unaryOp with 0-length input
- PR #279: Removing faiss-gpu references in README
- PR #321: Fix release script typo
- PR #327: Update conda requirements for version 0.6 requirements
- PR #352: Correctly calculating numpy chunk sizing for kNN
- PR #345: Run python import as part of package build to trigger compilation
- PR #347: Lowering memory usage of kNN.
- PR #355: Fixing issues with very large numpy inputs to SPMG OLS and tSVD.
- PR #357: Removing FAISS requirement from README
- PR #362: Fix for matVecOp crashing on large input sizes
- PR #366: Index arithmetic issue fix with TxN_t class
- PR #376: Disabled kmeans tests since they are currently too sensitive (see #71)
- PR #380: Allow arbitrary data size on ingress for numba_utils.row_matrix
- PR #385: Fix for long import cuml time in containers and fix for setup_pip
- PR #630: Fixing a missing kneighbors in nearest neighbors python proxy

# cuML 0.5.1 (05 Feb 2019)

## Bug Fixes

- PR #189 Avoid using numpy via cimport to prevent ABI issues in Cython compilation


# cuML 0.5.0 (28 Jan 2019)

## New Features

- PR #66: OLS Linear Regression
- PR #44: Distance calculation ML primitives
- PR #69: Ridge (L2 Regularized) Linear Regression
- PR #103: Linear Kalman Filter
- PR #117: Pip install support
- PR #64: Device to device support from cuML device pointers into FAISS

## Improvements

- PR #56: Make OpenMP optional for building
- PR #67: Github issue templates
- PR #44: Refactored DBSCAN to use ML primitives
- PR #91: Pytest cleanup and sklearn toyset datasets based pytests for kmeans and dbscan
- PR #75: C++ example to use kmeans
- PR #117: Use cmake extension to find any zlib installed in system
- PR #94: Add cmake flag to set ABI compatibility
- PR #139: Move thirdparty submodules to root and add symlinks to new locations
- PR #151: Replace TravisCI testing and conda pkg builds with gpuCI
- PR #164: Add numba kernel for faster column to row major transform
- PR #114: Adding FAISS to cuml build

## Bug Fixes

- PR #48: CUDA 10 compilation warnings fix
- PR #51: Fixes to Dockerfile and docs for new build system
- PR #72: Fixes for GCC 7
- PR #96: Fix for kmeans stack overflow with high number of clusters
- PR #105: Fix for AttributeError in kmeans fit method
- PR #113: Removed old  glm python/cython files
- PR #118: Fix for AttributeError in kmeans predict method
- PR #125: Remove randomized solver option from PCA python bindings


# cuML 0.4.0 (05 Dec 2018)

## New Features

## Improvements

- PR #42: New build system: separation of libcuml.so and cuml python package
- PR #43: Added changelog.md

## Bug Fixes


# cuML 0.3.0 (30 Nov 2018)

## New Features

- PR #33: Added ability to call cuML algorithms using numpy arrays

## Improvements

- PR #24: Fix references of python package from cuML to cuml and start using versioneer for better versioning
- PR #40: Added support for refactored cuDF 0.3.0, updated Conda files
- PR #33: Major python test cleaning, all tests pass with cuDF 0.2.0 and 0.3.0. Preparation for new build system
- PR #34: Updated batch count calculation logic in DBSCAN
- PR #35: Beginning of DBSCAN refactor to use cuML mlprims and general improvements

## Bug Fixes

- PR #30: Fixed batch size bug in DBSCAN that caused crash. Also fixed various locations for potential integer overflows
- PR #28: Fix readthedocs build documentation
- PR #29: Fix pytests for cuml name change from cuML
- PR #33: Fixed memory bug that would cause segmentation faults due to numba releasing memory before it was used. Also fixed row major/column major bugs for different algorithms
- PR #36: Fix kmeans gtest to use device data
- PR #38: cuda\_free bug removed that caused google tests to sometimes pass and sometimes fail randomly
- PR #39: Updated cmake to correctly link with CUDA libraries, add CUDA runtime linking and include source files in compile target

# cuML 0.2.0 (02 Nov 2018)

## New Features

- PR #11: Kmeans algorithm added
- PR #7: FAISS KNN wrapper added
- PR #21: Added Conda install support

## Improvements

- PR #15: Added compatibility with cuDF (from prior pyGDF)
- PR #13: Added FAISS to Dockerfile
- PR #21: Added TravisCI build system for CI and Conda builds

## Bug Fixes

- PR #4: Fixed explained variance bug in TSVD
- PR #5: Notebook bug fixes and updated results


# cuML 0.1.0

Initial release including PCA, TSVD, DBSCAN, ml-prims and cython wrappers<|MERGE_RESOLUTION|>--- conflicted
+++ resolved
@@ -2,19 +2,15 @@
 
 ## New Features
 - PR #1071: Selective eigen solver of cuSolver 
-
 - PR #1073: Updating RF wrappers to use FIL for GPU accelerated prediction
 
 ## Improvements
 - PR #961: High Peformance RF; HIST algo
 - PR #1028: Dockerfile updates after dir restructure. Conda env yaml to add statsmodels as a dependency
 - PR #763: Add examples to train_test_split documentation
-<<<<<<< HEAD
 - PR #1093: Unified inference kernels for different FIL algorithms
-=======
 - PR #1076: Paying off some UMAP / Spectral tech debt. 
 - PR #1086: Ensure RegressorMixin scorer uses device arrays
->>>>>>> 37b3bcc0
 
 ## Bug Fixes
 
