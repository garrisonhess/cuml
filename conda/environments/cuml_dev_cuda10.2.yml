name: cuml_dev
channels:
- rapidsai
- nvidia
- rapidsai-nightly
- conda-forge
dependencies:
- cudatoolkit=10.2
- libclang=8.0.0
- cmake=3.14.5
- numba>=0.46
- cupy>=7,<8.0.0a0
- cudf=0.14*
- rmm=0.14*
- cython>=0.29,<0.30
- pytest>=4.6
- scikit-learn>=0.21
- umap-learn>=0.3.9
- scikit-learn>=0.21
<<<<<<< HEAD
- dask=2.8*
- distributed=2.8*
=======
- dask>=2.12.0
- distributed>=2.12.0
>>>>>>> f87e7e40
- dask-cuda=0.14*
- dask-cudf=0.14*
- ucx-py=0.14*
- nccl>=2.5
- libcumlprims=0.14*
- statsmodels
- protobuf >=3.4.1,<4.0.0
- pip
- pip:
    - git+https://github.com/dask/dask.git
    - git+https://github.com/dask/distributed.git<|MERGE_RESOLUTION|>--- conflicted
+++ resolved
@@ -17,13 +17,8 @@
 - scikit-learn>=0.21
 - umap-learn>=0.3.9
 - scikit-learn>=0.21
-<<<<<<< HEAD
-- dask=2.8*
-- distributed=2.8*
-=======
 - dask>=2.12.0
 - distributed>=2.12.0
->>>>>>> f87e7e40
 - dask-cuda=0.14*
 - dask-cudf=0.14*
 - ucx-py=0.14*
